import { ChangeDetectionStrategy, ChangeDetectorRef, Component, OnDestroy, OnInit } from '@angular/core';
import { Select, Store } from '@ngxs/store';
<<<<<<< HEAD
import {
    WorkflowNodeRun,
    WorkflowNodeRunArtifact,
    WorkflowNodeRunStaticFiles,
    WorkflowRunResultArtifact
} from 'app/model/workflow.run.model';
=======
import { WorkflowNodeRun, WorkflowNodeRunArtifact, WorkflowNodeRunStaticFiles } from 'app/model/workflow.run.model';
import { FeatureNames } from 'app/service/feature/feature.service';
>>>>>>> eb557fbc
import { AutoUnsubscribe } from 'app/shared/decorator/autoUnsubscribe';
import { Column, ColumnType, Filter } from 'app/shared/table/data-table.component';
import { FeatureState } from 'app/store/feature.state';
import { ProjectState } from 'app/store/project.state';
import { WorkflowState } from 'app/store/workflow.state';
import { Observable, Subscription } from 'rxjs';

@Component({
    selector: 'app-workflow-artifact-list',
    templateUrl: './artifact.list.html',
    styleUrls: ['./artifact.list.scss'],
    changeDetection: ChangeDetectionStrategy.OnPush
})
@AutoUnsubscribe()
export class WorkflowRunArtifactListComponent implements OnInit, OnDestroy {
    @Select(WorkflowState.getSelectedNodeRun()) nodeRun$: Observable<WorkflowNodeRun>;
    nodeRunSubs: Subscription;

    artifacts: Array<WorkflowNodeRunArtifact>;
    staticFiles: Array<WorkflowNodeRunStaticFiles>;

    filter: Filter<WorkflowNodeRunArtifact>;
    columns: Array<Column<WorkflowNodeRunArtifact>>;

    constructor(private _cd: ChangeDetectorRef, private _store: Store) {
        this.filter = f => {
            const lowerFilter = f.toLowerCase();
            return d => d.name.toLowerCase().indexOf(lowerFilter) !== -1 ||
                d.sha512sum.toLowerCase().indexOf(lowerFilter) !== -1
        };
<<<<<<< HEAD
=======
        let project = this._store.selectSnapshot(ProjectState.projectSnapshot);
        let featCDN = this._store.selectSnapshot(FeatureState.featureProject(FeatureNames.CDNArtifact,
            JSON.stringify({ project_key: project.key })))
>>>>>>> eb557fbc

        this.columns = [
            <Column<WorkflowNodeRunArtifact>>{
                type: ColumnType.LINK,
                name: 'artifact_name',
                selector: (a: WorkflowNodeRunArtifact) => {
                    let size = this.getHumainFileSize(a.size);
                    let link = `./cdsapi/workflow/artifact/${a.download_hash}`
                    if (!a.id) {
                        link = `./cdscdn/item/artifact/${a.download_hash}/download`
                    }
                    return {
                        link,
                        value: `${a.name} (${size})`
                    };
                }
            },
            <Column<WorkflowNodeRunArtifact>>{
                name: 'artifact_tag',
                selector: (a: WorkflowNodeRunArtifact) => a.tag
            },
            <Column<WorkflowNodeRunArtifact>>{
                type: ColumnType.TEXT_COPY,
                name: 'MD5 Sum',
                selector: (a: WorkflowNodeRunArtifact) => a.md5sum
            }
        ];
    }

    ngOnDestroy(): void { } // Should be set to use @AutoUnsubscribe with AOT

    ngOnInit(): void {
        this.nodeRunSubs = this.nodeRun$.subscribe(nr => {
            if (!nr) {
                return;
            }
<<<<<<< HEAD
            let resultArtifacts = nr?.results.filter(r => r.type === 'artifact').map(r => <WorkflowRunResultArtifact>r.data);
            if (!resultArtifacts) {
                resultArtifacts = new Array<WorkflowRunResultArtifact>();
            }
            if ( (!this.artifacts && (nr.artifacts || resultArtifacts.length > 0)) || (this.artifacts && nr.artifacts && this.artifacts.length !== (nr.artifacts.length + resultArtifacts.length))) {
                this.artifacts = new Array<WorkflowNodeRunArtifact>();
                if (nr.artifacts) {
                    this.artifacts.push(...nr.artifacts);
                }
                this.artifacts.push(...this.toWorkflowNodeRunArtifacts(resultArtifacts));
=======
            if ((!this.artifacts && nr.artifacts) || (this.artifacts && nr.artifacts && this.artifacts.length !== nr.artifacts.length)) {
                this.artifacts = nr.artifacts;
>>>>>>> eb557fbc
                this._cd.markForCheck();
            }
            if ((!this.staticFiles && nr.static_files) ||
                (this.staticFiles && nr.static_files && this.staticFiles.length !== nr.static_files.length)) {
                this.staticFiles = nr.static_files;
                this._cd.markForCheck();
            }
        });
    }

    toWorkflowNodeRunArtifacts(results: Array<WorkflowRunResultArtifact>): Array<WorkflowNodeRunArtifact> {
        let arts = new Array<WorkflowNodeRunArtifact>();
        results.forEach(r => {
            let a = new WorkflowNodeRunArtifact();
            a.download_hash = r.cdn_hash;
            a.md5sum = r.md5;
            a.size =  r.size;
            a.name = r.name;
            arts.push(a);
        })
        return arts;
    }

    getHumainFileSize(size: number): string {
        let i = Math.floor(Math.log(size) / Math.log(1024));
        let hSize = (size / Math.pow(1024, i)).toFixed(2);
        return hSize + ' ' + ['B', 'kB', 'MB', 'GB', 'TB'][i];
    }
}<|MERGE_RESOLUTION|>--- conflicted
+++ resolved
@@ -1,20 +1,14 @@
 import { ChangeDetectionStrategy, ChangeDetectorRef, Component, OnDestroy, OnInit } from '@angular/core';
 import { Select, Store } from '@ngxs/store';
-<<<<<<< HEAD
 import {
     WorkflowNodeRun,
     WorkflowNodeRunArtifact,
     WorkflowNodeRunStaticFiles,
     WorkflowRunResultArtifact
 } from 'app/model/workflow.run.model';
-=======
-import { WorkflowNodeRun, WorkflowNodeRunArtifact, WorkflowNodeRunStaticFiles } from 'app/model/workflow.run.model';
-import { FeatureNames } from 'app/service/feature/feature.service';
->>>>>>> eb557fbc
+
 import { AutoUnsubscribe } from 'app/shared/decorator/autoUnsubscribe';
 import { Column, ColumnType, Filter } from 'app/shared/table/data-table.component';
-import { FeatureState } from 'app/store/feature.state';
-import { ProjectState } from 'app/store/project.state';
 import { WorkflowState } from 'app/store/workflow.state';
 import { Observable, Subscription } from 'rxjs';
 
@@ -41,13 +35,6 @@
             return d => d.name.toLowerCase().indexOf(lowerFilter) !== -1 ||
                 d.sha512sum.toLowerCase().indexOf(lowerFilter) !== -1
         };
-<<<<<<< HEAD
-=======
-        let project = this._store.selectSnapshot(ProjectState.projectSnapshot);
-        let featCDN = this._store.selectSnapshot(FeatureState.featureProject(FeatureNames.CDNArtifact,
-            JSON.stringify({ project_key: project.key })))
->>>>>>> eb557fbc
-
         this.columns = [
             <Column<WorkflowNodeRunArtifact>>{
                 type: ColumnType.LINK,
@@ -83,7 +70,6 @@
             if (!nr) {
                 return;
             }
-<<<<<<< HEAD
             let resultArtifacts = nr?.results.filter(r => r.type === 'artifact').map(r => <WorkflowRunResultArtifact>r.data);
             if (!resultArtifacts) {
                 resultArtifacts = new Array<WorkflowRunResultArtifact>();
@@ -94,10 +80,6 @@
                     this.artifacts.push(...nr.artifacts);
                 }
                 this.artifacts.push(...this.toWorkflowNodeRunArtifacts(resultArtifacts));
-=======
-            if ((!this.artifacts && nr.artifacts) || (this.artifacts && nr.artifacts && this.artifacts.length !== nr.artifacts.length)) {
-                this.artifacts = nr.artifacts;
->>>>>>> eb557fbc
                 this._cd.markForCheck();
             }
             if ((!this.staticFiles && nr.static_files) ||
