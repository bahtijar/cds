package pipeline_test

import (
	"context"
	"fmt"
	"sort"
	"testing"

	"github.com/stretchr/testify/assert"
	"github.com/stretchr/testify/require"

	"github.com/ovh/cds/engine/api/application"
	"github.com/ovh/cds/engine/api/bootstrap"
	"github.com/ovh/cds/engine/api/group"
	"github.com/ovh/cds/engine/api/pipeline"
	"github.com/ovh/cds/engine/api/project"
	"github.com/ovh/cds/engine/api/test"
	"github.com/ovh/cds/engine/api/test/assets"
	"github.com/ovh/cds/engine/api/workflow"
	"github.com/ovh/cds/sdk"
)

func TestInsertPipeline(t *testing.T) {
	db, _, end := test.SetupPG(t)
	defer end()
	pk := sdk.RandomString(8)

	p := sdk.Project{
		Key:  pk,
		Name: pk,
	}
	if err := project.Insert(db, &p); err != nil {
		t.Fatalf("Cannot insert project : %s", err)
	}

	tests := []struct {
		name    string
		p       *sdk.Pipeline
		wantErr bool
	}{
		{
			name:    "InsertPipeline should fail with sdk.ErrInvalidName",
			p:       &sdk.Pipeline{},
			wantErr: true,
		},
		{
			name: "InsertPipeline should fail with sdk.ErrInvalidType",
			p: &sdk.Pipeline{
				Name: "Name",
			},
			wantErr: true,
		},
		{
			name: "InsertPipeline should fail with sdk.ErrInvalidProject",
			p: &sdk.Pipeline{
				Name: "Name",
			},
			wantErr: true,
		},
		{
			name: "InsertPipeline should not fail",
			p: &sdk.Pipeline{
				Name:      "Name",
				ProjectID: p.ID,
			},
			wantErr: false,
		},
	}
	for _, tt := range tests {
		if err := pipeline.InsertPipeline(db, tt.p); (err != nil) != tt.wantErr {
			t.Errorf("%q. InsertPipeline() error = %v, wantErr %v", tt.name, err, tt.wantErr)
		}
	}
}

func TestInsertPipelineWithParemeters(t *testing.T) {
	db, _, end := test.SetupPG(t)
	defer end()
	pk := sdk.RandomString(8)

	p := sdk.Project{
		Key:  pk,
		Name: pk,
	}
	if err := project.Insert(db, &p); err != nil {
		t.Fatalf("Cannot insert project : %s", err)
	}

	pip := &sdk.Pipeline{
		Name:      "Name",
		ProjectID: p.ID,
		Parameter: []sdk.Parameter{
			{
				Name:  "P1",
				Value: "V1",
				Type:  sdk.StringParameter,
			},
			{
				Name:  "P2",
				Value: "V2",
				Type:  sdk.StringParameter,
			},
		},
	}

	test.NoError(t, pipeline.InsertPipeline(db, pip))

	pip1, err := pipeline.LoadPipeline(context.TODO(), db, p.Key, "Name", true)
	test.NoError(t, err)

	assert.Equal(t, len(pip.Parameter), len(pip1.Parameter))
}

func TestInsertPipelineWithWithWrongParemeters(t *testing.T) {
	db, _, end := test.SetupPG(t)
	defer end()
	pk := sdk.RandomString(8)

	p := sdk.Project{
		Key:  pk,
		Name: pk,
	}
	if err := project.Insert(db, &p); err != nil {
		t.Fatalf("Cannot insert project : %s", err)
	}

	pip := &sdk.Pipeline{
		Name:      "Name",
		ProjectID: p.ID,
		Parameter: []sdk.Parameter{
			{
				Value: "V1",
				Type:  sdk.StringParameter,
			},
			{
				Name:  "P2 2",
				Value: "V2",
				Type:  sdk.StringParameter,
			},
		},
	}
	assert.Error(t, pipeline.InsertPipeline(db, pip))
}

func TestLoadByWorkflowID(t *testing.T) {
	db, cache, end := test.SetupPG(t, bootstrap.InitiliazeDB)
	defer end()
	key := sdk.RandomString(10)

	proj := assets.InsertTestProject(t, db, cache, key, key)
	app := sdk.Application{
		Name:      "my-app",
		ProjectID: proj.ID,
	}
<<<<<<< HEAD
	test.NoError(t, application.Insert(db, cache, proj.ID, &app))
=======
	test.NoError(t, application.Insert(db, *proj, &app))
>>>>>>> 2497dfa6

	pip := sdk.Pipeline{
		ProjectID:  proj.ID,
		ProjectKey: proj.Key,
		Name:       "pip1",
	}

	test.NoError(t, pipeline.InsertPipeline(db, &pip))

	w := sdk.Workflow{
		Name:       "test_1",
		ProjectID:  proj.ID,
		ProjectKey: proj.Key,
		WorkflowData: sdk.WorkflowData{
			Node: sdk.Node{
				Type: sdk.NodeTypePipeline,
				Context: &sdk.NodeContext{
					PipelineID:    pip.ID,
					ApplicationID: app.ID,
				},
			},
		},
	}

	test.NoError(t, workflow.RenameNode(context.TODO(), db, &w))

	proj, _ = project.LoadByID(db, proj.ID, project.LoadOptions.WithApplications, project.LoadOptions.WithPipelines, project.LoadOptions.WithEnvironments, project.LoadOptions.WithGroups)

	test.NoError(t, workflow.Insert(context.TODO(), db, cache, *proj, &w))

	actuals, err := pipeline.LoadByWorkflowID(db, w.ID)
	assert.NoError(t, err)

	assert.Equal(t, 1, len(actuals))
	assert.Equal(t, pip.ID, actuals[0].ID)
}

func TestLoadByWorkerModel(t *testing.T) {
	db, cache, end := test.SetupPG(t, bootstrap.InitiliazeDB)
	defer end()

	g1 := group.SharedInfraGroup
	g2 := assets.InsertTestGroup(t, db, sdk.RandomString(10))

	model1 := sdk.Model{Name: sdk.RandomString(10), Group: g1, GroupID: g1.ID}
	model2 := sdk.Model{Name: sdk.RandomString(10), Group: g2, GroupID: g2.ID}

	projectKey := sdk.RandomString(10)
	proj := assets.InsertTestProject(t, db, cache, projectKey, projectKey)

	require.NoError(t, group.InsertLinkGroupProject(context.TODO(), db, &group.LinkGroupProject{
		GroupID:   g2.ID,
		ProjectID: proj.ID,
		Role:      sdk.PermissionReadWriteExecute,
	}))

	// first pipeline with requirement shared.infra/model
	pip1 := sdk.Pipeline{ProjectID: proj.ID, ProjectKey: proj.Key, Name: sdk.RandomString(10)}
	test.NoError(t, pipeline.InsertPipeline(db, &pip1))
	job1 := sdk.Job{
		Enabled: true,
		Action: sdk.Action{
			Enabled: true,
			Requirements: []sdk.Requirement{{
				Type:  sdk.ModelRequirement,
				Name:  fmt.Sprintf("%s/%s --privileged", model1.Group.Name, model1.Name),
				Value: fmt.Sprintf("%s/%s --privileged", model1.Group.Name, model1.Name),
			}},
		},
	}
	test.NoError(t, pipeline.InsertJob(db, &job1, 0, &pip1))

	// second pipeline with requirement model
	pip2 := sdk.Pipeline{ProjectID: proj.ID, ProjectKey: proj.Key, Name: sdk.RandomString(10)}
	test.NoError(t, pipeline.InsertPipeline(db, &pip2))
	job2 := sdk.Job{
		Enabled: true,
		Action: sdk.Action{
			Enabled: true,
			Requirements: []sdk.Requirement{{
				Type:  sdk.ModelRequirement,
				Name:  fmt.Sprintf("%s --privileged", model1.Name),
				Value: fmt.Sprintf("%s --privileged", model1.Name),
			}},
		},
	}
	test.NoError(t, pipeline.InsertJob(db, &job2, 0, &pip2))

	// third pipeline with requirement group/model
	pip3 := sdk.Pipeline{ProjectID: proj.ID, ProjectKey: proj.Key, Name: sdk.RandomString(10)}
	test.NoError(t, pipeline.InsertPipeline(db, &pip3))
	job3 := sdk.Job{
		Enabled: true,
		Action: sdk.Action{
			Enabled: true,
			Requirements: []sdk.Requirement{{
				Type:  sdk.ModelRequirement,
				Name:  fmt.Sprintf("%s/%s --privileged", model2.Group.Name, model2.Name),
				Value: fmt.Sprintf("%s/%s --privileged", model2.Group.Name, model2.Name),
			}},
		},
	}
	test.NoError(t, pipeline.InsertJob(db, &job3, 0, &pip3))

	pips, err := pipeline.LoadByWorkerModel(context.TODO(), db, &model1)
	assert.NoError(t, err)
	if !assert.Equal(t, 2, len(pips)) {
		t.FailNow()
	}
	sort.Slice(pips, func(i, j int) bool { return pips[i].ID < pips[j].ID })
	assert.Equal(t, pip1.Name, pips[0].Name)
	assert.Equal(t, pip2.Name, pips[1].Name)

	pips, err = pipeline.LoadByWorkerModel(context.TODO(), db, &model2)
	assert.NoError(t, err)

	if !assert.Equal(t, 1, len(pips)) {
		t.FailNow()
	}
	assert.Equal(t, pip3.Name, pips[0].Name)

	pips, err = pipeline.LoadByWorkerModelAndGroupIDs(context.TODO(), db, &model1, []int64{})
	assert.NoError(t, err)
	assert.Equal(t, 0, len(pips))

	pips, err = pipeline.LoadByWorkerModelAndGroupIDs(context.TODO(), db, &model1, sdk.Groups{*g2}.ToIDs())
	assert.NoError(t, err)
	if !assert.Equal(t, 2, len(pips)) {
		t.FailNow()
	}
	sort.Slice(pips, func(i, j int) bool { return pips[i].ID < pips[j].ID })
	assert.Equal(t, pip1.Name, pips[0].Name)
	assert.Equal(t, pip2.Name, pips[1].Name)

	pips, err = pipeline.LoadByWorkerModelAndGroupIDs(context.TODO(), db, &model2, sdk.Groups{*g2}.ToIDs())
	assert.NoError(t, err)

	if !assert.Equal(t, 1, len(pips)) {
		t.FailNow()
	}
	assert.Equal(t, pip3.Name, pips[0].Name)
}<|MERGE_RESOLUTION|>--- conflicted
+++ resolved
@@ -152,11 +152,7 @@
 		Name:      "my-app",
 		ProjectID: proj.ID,
 	}
-<<<<<<< HEAD
-	test.NoError(t, application.Insert(db, cache, proj.ID, &app))
-=======
-	test.NoError(t, application.Insert(db, *proj, &app))
->>>>>>> 2497dfa6
+	require.NoError(t, application.Insert(db, cache, proj.ID, &app))
 
 	pip := sdk.Pipeline{
 		ProjectID:  proj.ID,
@@ -164,7 +160,7 @@
 		Name:       "pip1",
 	}
 
-	test.NoError(t, pipeline.InsertPipeline(db, &pip))
+	require.NoError(t, pipeline.InsertPipeline(db, &pip))
 
 	w := sdk.Workflow{
 		Name:       "test_1",
@@ -181,11 +177,11 @@
 		},
 	}
 
-	test.NoError(t, workflow.RenameNode(context.TODO(), db, &w))
+	require.NoError(t, workflow.RenameNode(context.TODO(), db, &w))
 
 	proj, _ = project.LoadByID(db, proj.ID, project.LoadOptions.WithApplications, project.LoadOptions.WithPipelines, project.LoadOptions.WithEnvironments, project.LoadOptions.WithGroups)
 
-	test.NoError(t, workflow.Insert(context.TODO(), db, cache, *proj, &w))
+	require.NoError(t, workflow.Insert(context.TODO(), db, cache, *proj, &w))
 
 	actuals, err := pipeline.LoadByWorkflowID(db, w.ID)
 	assert.NoError(t, err)
