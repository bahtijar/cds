package api

import (
	"bytes"
	"context"
	"encoding/json"
	"fmt"
	"io/ioutil"
	"net/http"
	"net/http/httptest"
	"testing"
	"time"

	"github.com/go-gorp/gorp"
	"github.com/golang/mock/gomock"
	"github.com/stretchr/testify/assert"
	"github.com/stretchr/testify/require"
	"gopkg.in/yaml.v2"

	"github.com/ovh/cds/engine/api/application"
	"github.com/ovh/cds/engine/api/authentication"
	"github.com/ovh/cds/engine/api/authentication/builtin"
	"github.com/ovh/cds/engine/api/group"
	"github.com/ovh/cds/engine/api/integration"
	"github.com/ovh/cds/engine/api/pipeline"
	"github.com/ovh/cds/engine/api/project"
	"github.com/ovh/cds/engine/api/repositoriesmanager"
	"github.com/ovh/cds/engine/api/services"
	"github.com/ovh/cds/engine/api/services/mock_services"
	"github.com/ovh/cds/engine/api/test"
	"github.com/ovh/cds/engine/api/test/assets"
	"github.com/ovh/cds/engine/api/workflow"
	"github.com/ovh/cds/engine/service"
	"github.com/ovh/cds/sdk"
	"github.com/ovh/cds/sdk/cdsclient"
	"github.com/ovh/cds/sdk/exportentities"
)

func Test_getWorkflowsHandler(t *testing.T) {
	api, db, _ := newTestAPI(t)

	u, pass := assets.InsertLambdaUser(t, api.mustDB())
	proj := assets.InsertTestProject(t, db, api.Cache, sdk.RandomString(10), sdk.RandomString(10))
	require.NoError(t, group.InsertLinkGroupUser(context.TODO(), api.mustDB(), &group.LinkGroupUser{
		GroupID:            proj.ProjectGroups[0].Group.ID,
		AuthentifiedUserID: u.ID,
		Admin:              true,
	}))

	pip := sdk.Pipeline{
		ProjectID:  proj.ID,
		ProjectKey: proj.Key,
		Name:       "pip1",
	}

	require.NoError(t, pipeline.InsertPipeline(api.mustDB(), &pip))

	wf := sdk.Workflow{
		Name:       "workflow1",
		ProjectID:  proj.ID,
		ProjectKey: proj.Key,
		WorkflowData: sdk.WorkflowData{
			Node: sdk.Node{
				Name: "root",
				Context: &sdk.NodeContext{
					PipelineID: pip.ID,
				},
			},
		},
	}

	require.NoError(t, workflow.Insert(context.TODO(), api.mustDB(), api.Cache, *proj, &wf))

	vars := map[string]string{
		"permProjectKey": proj.Key,
	}
	uri := api.Router.GetRoute("GET", api.getWorkflowsHandler, vars)
	require.NotEmpty(t, uri)
	req := assets.NewAuthentifiedRequest(t, u, pass, "GET", uri, nil)

	//Do the request
	w := httptest.NewRecorder()
	api.Router.Mux.ServeHTTP(w, req)
	assert.Equal(t, 200, w.Code)

	wfList := []sdk.Workflow{}
<<<<<<< HEAD
	require.NoError(t, json.Unmarshal(w.Body.Bytes(), &wfList))
=======
	test.NoError(t, json.Unmarshal(w.Body.Bytes(), &wfList))
	require.Len(t, wfList, 1)
>>>>>>> dc2af41e
	for _, w := range wfList {
		assert.Equal(t, true, w.Permissions.Readable, "readable should be true")
		assert.Equal(t, true, w.Permissions.Writable, "writable should be true")
		assert.Equal(t, true, w.Permissions.Executable, "writable should be true")
	}

	var err error

	userAdmin, passAdmin := assets.InsertAdminUser(t, db)
	uri = api.Router.GetRoute("GET", api.getWorkflowsHandler, vars)
	req, err = http.NewRequest("GET", uri, nil)
	require.NoError(t, err)
	assets.AuthentifyRequest(t, req, userAdmin, passAdmin)

	// Do the request
	w = httptest.NewRecorder()
	api.Router.Mux.ServeHTTP(w, req)
	assert.Equal(t, 200, w.Code)

	wfList = []sdk.Workflow{}
	test.NoError(t, json.Unmarshal(w.Body.Bytes(), &wfList))
	for _, w := range wfList {
		assert.Equal(t, true, w.Permissions.Readable, "readable should be true")
		assert.Equal(t, true, w.Permissions.Writable, "writable should be true")
		assert.Equal(t, true, w.Permissions.Executable, "executable should be true")
	}

	userMaintainer, passMaintainer := assets.InsertMaintainerUser(t, db)
	uri = api.Router.GetRoute("GET", api.getWorkflowsHandler, vars)
	req, err = http.NewRequest("GET", uri, nil)
	test.NoError(t, err)
	assets.AuthentifyRequest(t, req, userMaintainer, passMaintainer)

	// Do the request
	w = httptest.NewRecorder()
	api.Router.Mux.ServeHTTP(w, req)
	assert.Equal(t, 200, w.Code)

	wfList = []sdk.Workflow{}
	test.NoError(t, json.Unmarshal(w.Body.Bytes(), &wfList))
	for _, w := range wfList {
		assert.Equal(t, true, w.Permissions.Readable, "readable should be true")
		assert.Equal(t, false, w.Permissions.Writable, "writable should be false")
		assert.Equal(t, false, w.Permissions.Executable, "executable should be false")
	}
}

func Test_getWorkflowNotificationsConditionsHandler(t *testing.T) {
	api, db, router := newTestAPI(t)

	u, pass := assets.InsertAdminUser(t, db)
	consumer, _ := authentication.LoadConsumerByTypeAndUserID(context.TODO(), db, sdk.ConsumerLocal, u.ID, authentication.LoadConsumerOptions.WithAuthentifiedUser)
	key := sdk.RandomString(10)
	proj := assets.InsertTestProject(t, db, api.Cache, key, key)

	//First pipeline
	pip := sdk.Pipeline{
		ProjectID:  proj.ID,
		ProjectKey: proj.Key,
		Name:       "pip1",
	}
	test.NoError(t, pipeline.InsertPipeline(db, &pip))

	s := sdk.NewStage("stage 1")
	s.Enabled = true
	s.PipelineID = pip.ID
	test.NoError(t, pipeline.InsertStage(db, s))
	j := &sdk.Job{
		Enabled: true,
		Action: sdk.Action{
			Enabled: true,
		},
	}
	test.NoError(t, pipeline.InsertJob(db, j, s.ID, &pip))
	s.Jobs = append(s.Jobs, *j)

	pip.Stages = append(pip.Stages, *s)

	//Second pipeline
	pip2 := sdk.Pipeline{
		ProjectID:  proj.ID,
		ProjectKey: proj.Key,
		Name:       "pip2",
	}
	test.NoError(t, pipeline.InsertPipeline(db, &pip2))
	s = sdk.NewStage("stage 1")
	s.Enabled = true
	s.PipelineID = pip2.ID
	test.NoError(t, pipeline.InsertStage(db, s))
	j = &sdk.Job{
		Enabled: true,
		Action: sdk.Action{
			Enabled: true,
		},
	}
	test.NoError(t, pipeline.InsertJob(db, j, s.ID, &pip2))
	s.Jobs = append(s.Jobs, *j)

	w := sdk.Workflow{
		Name:       "test_1",
		ProjectID:  proj.ID,
		ProjectKey: proj.Key,
		WorkflowData: sdk.WorkflowData{
			Node: sdk.Node{
				Name: "root",
				Type: sdk.NodeTypePipeline,
				Context: &sdk.NodeContext{
					PipelineID: pip.ID,
				},
				Triggers: []sdk.NodeTrigger{
					{
						ChildNode: sdk.Node{
							Name: "child",
							Type: sdk.NodeTypePipeline,
							Context: &sdk.NodeContext{
								PipelineID: pip.ID,
							},
						},
					},
				},
			},
		},
	}

	proj2, errP := project.Load(api.mustDB(), proj.Key, project.LoadOptions.WithPipelines, project.LoadOptions.WithGroups, project.LoadOptions.WithIntegrations)
	test.NoError(t, errP)

	test.NoError(t, workflow.Insert(context.TODO(), db, api.Cache, *proj2, &w))
	w1, err := workflow.Load(context.TODO(), db, api.Cache, *proj, "test_1", workflow.LoadOptions{})
	test.NoError(t, err)

	wrCreate, err := workflow.CreateRun(db, w1, nil, u)
	assert.NoError(t, err)
	wrCreate.Workflow = *w1
	_, errMR := workflow.StartWorkflowRun(context.TODO(), db, api.Cache, *proj, wrCreate, &sdk.WorkflowRunPostHandlerOption{
		Manual: &sdk.WorkflowNodeRunManual{Username: u.GetUsername()},
	}, consumer, nil)
	if errMR != nil {
		test.NoError(t, errMR)
	}
	//Prepare request
	vars := map[string]string{
		"key":              proj.Key,
		"permWorkflowName": w1.Name,
	}
	uri := router.GetRoute("GET", api.getWorkflowNotificationsConditionsHandler, vars)
	test.NotEmpty(t, uri)
	req := assets.NewAuthentifiedRequest(t, u, pass, "GET", uri, vars)

	//Do the request
	writer := httptest.NewRecorder()
	router.Mux.ServeHTTP(writer, req)
	assert.Equal(t, 200, writer.Code)

	data := struct {
		Operators      map[string]string `json:"operators"`
		ConditionNames []string          `json:"names"`
	}{}
	test.NoError(t, json.Unmarshal(writer.Body.Bytes(), &data))

	found := false
	for _, conditionName := range data.ConditionNames {
		if conditionName == "cds.ui.pipeline.run" {
			found = true
			break
		}
	}

	if !found {
		t.Errorf("cannot find cds.ui.pipeline.run variable in response : %+v", data)
	}
}

func Test_getWorkflowHandler(t *testing.T) {
	api, db, router := newTestAPI(t)

	// Init user
	u, pass := assets.InsertAdminUser(t, api.mustDB())
	// Init project
	key := sdk.RandomString(10)
	proj := assets.InsertTestProject(t, db, api.Cache, key, key)
	//Prepare request
	vars := map[string]string{
		"key":              proj.Key,
		"permWorkflowName": "workflow1",
	}
	uri := router.GetRoute("GET", api.getWorkflowHandler, vars)
	test.NotEmpty(t, uri)

	req := assets.NewAuthentifiedRequest(t, u, pass, "GET", uri, nil)
	//Do the request
	w := httptest.NewRecorder()
	router.Mux.ServeHTTP(w, req)
	assert.Equal(t, 404, w.Code)
}

func Test_getWorkflowHandler_CheckPermission(t *testing.T) {
	api, db, _ := newTestAPI(t)

	u, pass := assets.InsertLambdaUser(t, api.mustDB())
	proj := assets.InsertTestProject(t, db, api.Cache, sdk.RandomString(10), sdk.RandomString(10))
	require.NoError(t, group.InsertLinkGroupUser(context.TODO(), api.mustDB(), &group.LinkGroupUser{
		GroupID:            proj.ProjectGroups[0].Group.ID,
		AuthentifiedUserID: u.ID,
		Admin:              true,
	}))

	pip := sdk.Pipeline{
		ProjectID:  proj.ID,
		ProjectKey: proj.Key,
		Name:       "pip1",
	}

	test.NoError(t, pipeline.InsertPipeline(api.mustDB(), &pip))

	wf := sdk.Workflow{
		Name:       "workflow1",
		ProjectID:  proj.ID,
		ProjectKey: proj.Key,
		WorkflowData: sdk.WorkflowData{
			Node: sdk.Node{
				Name: "root",
				Context: &sdk.NodeContext{
					PipelineID: pip.ID,
				},
			},
		},
	}

	test.NoError(t, workflow.Insert(context.TODO(), api.mustDB(), api.Cache, *proj, &wf))

	vars := map[string]string{
		"key":              proj.Key,
		"permWorkflowName": "workflow1",
	}
	uri := api.Router.GetRoute("GET", api.getWorkflowHandler, vars)
	test.NotEmpty(t, uri)
	req := assets.NewAuthentifiedRequest(t, u, pass, "GET", uri, nil)

	//Do the request
	w := httptest.NewRecorder()
	api.Router.Mux.ServeHTTP(w, req)
	assert.Equal(t, 200, w.Code)

	wfGet := sdk.Workflow{}
	test.NoError(t, json.Unmarshal(w.Body.Bytes(), &wfGet))
	assert.Equal(t, true, wfGet.Permissions.Readable, "readable should be true")
	assert.Equal(t, true, wfGet.Permissions.Writable, "writable should be true")
	assert.Equal(t, true, wfGet.Permissions.Executable, "writable should be true")

	var err error

	userAdmin, passAdmin := assets.InsertAdminUser(t, db)
	uri = api.Router.GetRoute(http.MethodGet, api.getWorkflowHandler, vars)
	req, err = http.NewRequest(http.MethodGet, uri, nil)
	test.NoError(t, err)
	assets.AuthentifyRequest(t, req, userAdmin, passAdmin)

	// Do the request
	w = httptest.NewRecorder()
	api.Router.Mux.ServeHTTP(w, req)
	assert.Equal(t, 200, w.Code)

	wfGet = sdk.Workflow{}
	test.NoError(t, json.Unmarshal(w.Body.Bytes(), &wfGet))
	assert.Equal(t, true, wfGet.Permissions.Readable, "readable should be true")
	assert.Equal(t, true, wfGet.Permissions.Writable, "writable should be true")
	assert.Equal(t, true, wfGet.Permissions.Executable, "executable should be true")

	userMaintainer, passMaintainer := assets.InsertMaintainerUser(t, db)
	uri = api.Router.GetRoute("GET", api.getWorkflowHandler, vars)
	req, err = http.NewRequest("GET", uri, nil)
	test.NoError(t, err)
	assets.AuthentifyRequest(t, req, userMaintainer, passMaintainer)

	// Do the request
	w = httptest.NewRecorder()
	api.Router.Mux.ServeHTTP(w, req)
	assert.Equal(t, 200, w.Code)

	wfGet = sdk.Workflow{}
	test.NoError(t, json.Unmarshal(w.Body.Bytes(), &wfGet))
	assert.Equal(t, true, wfGet.Permissions.Readable, "readable should be true")
	assert.Equal(t, false, wfGet.Permissions.Writable, "writable should be false")
	assert.Equal(t, false, wfGet.Permissions.Executable, "executable should be false")

}

func Test_getWorkflowHandler_AsProvider(t *testing.T) {
	api, tsURL := newTestServer(t)

	admin, _ := assets.InsertAdminUser(t, api.mustDB())
	localConsumer, err := authentication.LoadConsumerByTypeAndUserID(context.TODO(), api.mustDB(), sdk.ConsumerLocal, admin.ID, authentication.LoadConsumerOptions.WithAuthentifiedUser)
	require.NoError(t, err)

	_, jws, err := builtin.NewConsumer(context.TODO(), api.mustDB(), sdk.RandomString(10), sdk.RandomString(10), localConsumer, admin.GetGroupIDs(),
		sdk.NewAuthConsumerScopeDetails(sdk.AuthConsumerScopeProject))

	u, _ := assets.InsertLambdaUser(t, api.mustDB())

	pkey := sdk.RandomString(10)
	proj := assets.InsertTestProject(t, api.mustDB(), api.Cache, pkey, pkey)
	require.NoError(t, group.InsertLinkGroupUser(context.TODO(), api.mustDB(), &group.LinkGroupUser{
		GroupID:            proj.ProjectGroups[0].Group.ID,
		AuthentifiedUserID: u.ID,
		Admin:              true,
	}))

	pip := sdk.Pipeline{
		ProjectID:  proj.ID,
		ProjectKey: proj.Key,
		Name:       "pip1",
	}

	test.NoError(t, pipeline.InsertPipeline(api.mustDB(), &pip))

	proj, _ = project.LoadByID(api.mustDB(), proj.ID,
		project.LoadOptions.WithApplications,
		project.LoadOptions.WithPipelines,
		project.LoadOptions.WithEnvironments,
		project.LoadOptions.WithGroups,
	)

	wf := sdk.Workflow{
		Name:       "workflow1",
		ProjectID:  proj.ID,
		ProjectKey: proj.Key,
		WorkflowData: sdk.WorkflowData{
			Node: sdk.Node{
				Name: "root",
				Context: &sdk.NodeContext{
					PipelineID: pip.ID,
				},
			},
		},
	}

	test.NoError(t, workflow.Insert(context.TODO(), api.mustDB(), api.Cache, *proj, &wf))

	sdkclient := cdsclient.NewProviderClient(cdsclient.ProviderConfig{
		Host:  tsURL,
		Token: jws,
	})

	w, err := sdkclient.WorkflowLoad(pkey, wf.Name)
	test.NoError(t, err)
	t.Logf("%+v", w)

	///
}

func Test_getWorkflowHandler_withUsage(t *testing.T) {
	api, db, router := newTestAPI(t)

	// Init user
	u, pass := assets.InsertAdminUser(t, api.mustDB())
	// Init project
	key := sdk.RandomString(10)
	proj := assets.InsertTestProject(t, db, api.Cache, key, key)
	//Prepare request
	vars := map[string]string{
		"key":              proj.Key,
		"permWorkflowName": "workflow1",
	}
	uri := router.GetRoute("GET", api.getWorkflowHandler, vars)
	test.NotEmpty(t, uri)

	pip := sdk.Pipeline{
		ProjectID:  proj.ID,
		ProjectKey: proj.Key,
		Name:       "pip1",
	}

	test.NoError(t, pipeline.InsertPipeline(db, &pip))

	proj, _ = project.LoadByID(db, proj.ID,
		project.LoadOptions.WithApplications,
		project.LoadOptions.WithPipelines,
		project.LoadOptions.WithEnvironments,
		project.LoadOptions.WithGroups,
	)

	wf := sdk.Workflow{
		Name:       "workflow1",
		ProjectID:  proj.ID,
		ProjectKey: proj.Key,
		WorkflowData: sdk.WorkflowData{
			Node: sdk.Node{
				Name: "root",
				Context: &sdk.NodeContext{
					PipelineID: pip.ID,
				},
			},
		},
	}

	test.NoError(t, workflow.Insert(context.TODO(), db, api.Cache, *proj, &wf))

	req := assets.NewAuthentifiedRequest(t, u, pass, "GET", uri+"?withUsage=true", nil)
	//Do the request
	w := httptest.NewRecorder()
	router.Mux.ServeHTTP(w, req)
	assert.Equal(t, 200, w.Code)

	workflowResp := &sdk.Workflow{}
	test.NoError(t, json.Unmarshal(w.Body.Bytes(), workflowResp))

	assert.NotNil(t, workflowResp.Usage)
	assert.NotNil(t, workflowResp.Usage.Pipelines)
	assert.Equal(t, 1, len(workflowResp.Usage.Pipelines))
	assert.Equal(t, "pip1", workflowResp.Usage.Pipelines[0].Name)
}

func Test_postWorkflowHandlerWithoutRootShouldFail(t *testing.T) {
	api, db, router := newTestAPI(t)

	// Init user
	u, pass := assets.InsertAdminUser(t, api.mustDB())
	// Init project
	key := sdk.RandomString(10)
	proj := assets.InsertTestProject(t, db, api.Cache, key, key)
	//Prepare request
	vars := map[string]string{
		"permProjectKey": proj.Key,
	}
	uri := router.GetRoute("POST", api.postWorkflowHandler, vars)
	test.NotEmpty(t, uri)

	var workflowResponse sdk.Workflow
	req := assets.NewAuthentifiedRequest(t, u, pass, "POST", uri, &workflowResponse)
	//Do the request
	w := httptest.NewRecorder()
	router.Mux.ServeHTTP(w, req)
	assert.Equal(t, 400, w.Code)
}

func Test_postWorkflowHandlerWithRootShouldSuccess(t *testing.T) {

	api, db, router := newTestAPI(t)

	// Init user
	u, pass := assets.InsertAdminUser(t, api.mustDB())
	// Init project
	key := sdk.RandomString(10)
	proj := assets.InsertTestProject(t, db, api.Cache, key, key)
	// Init pipeline
	pip := sdk.Pipeline{
		Name:      "pipeline1",
		ProjectID: proj.ID,
	}
	test.NoError(t, pipeline.InsertPipeline(api.mustDB(), &pip))

	//Prepare request
	vars := map[string]string{
		"permProjectKey": proj.Key,
	}
	uri := router.GetRoute("POST", api.postWorkflowHandler, vars)
	require.NotEmpty(t, uri)

	// Insert application
	app := sdk.Application{
		Name:               "app1",
		RepositoryFullname: "test/app1",
		VCSServer:          "github",
	}
	require.NoError(t, application.Insert(api.mustDB(), proj.ID, &app))

	var workflow = &sdk.Workflow{
		Name:        "Name",
		Description: "Description",
		WorkflowData: sdk.WorkflowData{
			Node: sdk.Node{
				Type: sdk.NodeTypePipeline,
				Context: &sdk.NodeContext{
					ApplicationID: app.ID,
					PipelineID:    pip.ID,
				},
			},
		},
	}

	req := assets.NewAuthentifiedRequest(t, u, pass, "POST", uri, &workflow)
	//Do the request
	w := httptest.NewRecorder()
	router.Mux.ServeHTTP(w, req)
	assert.Equal(t, 201, w.Code)

	require.NoError(t, json.Unmarshal(w.Body.Bytes(), &workflow))
	assert.NotEqual(t, 0, workflow.ID)

	assert.NotEqual(t, 0, workflow.WorkflowData.Node.Context.ApplicationID)
	assert.NotNil(t, workflow.WorkflowData.Node.Context.DefaultPayload)

	payload, err := workflow.WorkflowData.Node.Context.DefaultPayloadToMap()
	require.NoError(t, err)

	assert.NotEmpty(t, payload["git.branch"], "git.branch should not be empty")
}
func Test_postWorkflowHandlerWithBadPayloadShouldFail(t *testing.T) {

	api, db, router := newTestAPI(t)

	// Init user
	u, pass := assets.InsertAdminUser(t, api.mustDB())
	// Init project
	key := sdk.RandomString(10)
	proj := assets.InsertTestProject(t, db, api.Cache, key, key)
	// Init pipeline
	pip := sdk.Pipeline{
		Name:      "pipeline1",
		ProjectID: proj.ID,
	}
	test.NoError(t, pipeline.InsertPipeline(api.mustDB(), &pip))

	//Prepare request
	vars := map[string]string{
		"permProjectKey": proj.Key,
	}
	uri := router.GetRoute("POST", api.postWorkflowHandler, vars)
	require.NotEmpty(t, uri)

	// Insert application
	app := sdk.Application{
		Name:               "app1",
		RepositoryFullname: "test/app1",
		VCSServer:          "github",
	}
	require.NoError(t, application.Insert(api.mustDB(), proj.ID, &app))

	var workflow = &sdk.Workflow{
		Name:        "Name",
		Description: "Description",
		WorkflowData: sdk.WorkflowData{
			Node: sdk.Node{
				Type: sdk.NodeTypePipeline,
				Context: &sdk.NodeContext{
					ApplicationID:  app.ID,
					PipelineID:     pip.ID,
					DefaultPayload: map[string]string{"cds.test": "test"},
				},
			},
		},
	}

	req := assets.NewAuthentifiedRequest(t, u, pass, "POST", uri, &workflow)
	//Do the request
	w := httptest.NewRecorder()
	router.Mux.ServeHTTP(w, req)
	assert.Equal(t, 400, w.Code)
}

func Test_putWorkflowHandler(t *testing.T) {

	api, db, router := newTestAPI(t)

	// Init user
	u, pass := assets.InsertAdminUser(t, api.mustDB())

	assert.NoError(t, workflow.CreateBuiltinWorkflowHookModels(db))

	repoHookModel, err := workflow.LoadHookModelByName(db, sdk.RepositoryWebHookModel.Name)
	assert.NoError(t, err)

	mockVCSservice, _ := assets.InsertService(t, db, "Test_putWorkflowHandler_TypeVCS", services.TypeVCS)
	defer func() {
		_ = services.Delete(db, mockVCSservice)
	}()
	mockHookservice, _ := assets.InsertService(t, db, "Test_putWorkflowHandler_TypeHooks", services.TypeHooks)
	defer func() {
		_ = services.Delete(db, mockHookservice)
	}()

	updatehookCalled := false

	//This is a mock for the repositories service
	services.HTTPClient = mock(
		func(r *http.Request) (*http.Response, error) {
			body := new(bytes.Buffer)
			w := new(http.Response)
			enc := json.NewEncoder(body)
			w.Body = ioutil.NopCloser(body)

			switch r.URL.String() {
			case "/vcs/github/repos/foo/bar/branches":
				bs := []sdk.VCSBranch{}
				b := sdk.VCSBranch{
					DisplayID: "master",
					Default:   true,
				}
				bs = append(bs, b)
				if err := enc.Encode(bs); err != nil {
					return writeError(w, err)
				}
			case "/task/bulk":
				hooks := map[string]sdk.NodeHook{}
				if err := service.UnmarshalBody(r, &hooks); err != nil {
					return nil, sdk.WithStack(err)
				}
				for k, h := range hooks {
					if h.HookModelName == sdk.RepositoryWebHookModelName {
						cfg := hooks[k].Config
						cfg["webHookURL"] = sdk.WorkflowNodeHookConfigValue{
							Value:        "http://lolcat.host",
							Configurable: false,
						}
					}
				}
				if err := enc.Encode(hooks); err != nil {
					return writeError(w, err)
				}
			case "/vcs/github/webhooks":
				hookInfo := repositoriesmanager.WebhooksInfos{
					WebhooksSupported: true,
					WebhooksDisabled:  false,
				}
				if err := enc.Encode(hookInfo); err != nil {
					return writeError(w, err)
				}
			case "/vcs/github/repos/foo/bar/hooks":
				hook := sdk.VCSHook{}
				if err := service.UnmarshalBody(r, &hook); err != nil {
					return nil, sdk.WithStack(err)
				}
				hook.ID = "666"
				hook.Events = []string{"push"}
				if err := enc.Encode(hook); err != nil {
					return writeError(w, err)
				}
			case "/vcs/github/repos/foo/bar/hooks?url=http%3A%2F%2Flolcat.host&id=666":
				updatehookCalled = true
				hook := sdk.VCSHook{}
				if err := service.UnmarshalBody(r, &hook); err != nil {
					return nil, sdk.WithStack(err)
				}
				assert.Equal(t, len(hook.Events), 2)
				if err := enc.Encode(hook); err != nil {
					return writeError(w, err)
				}
			default:
				t.Fatalf("unknown route %s", r.URL.String())
			}

			return w, nil
		},
	)

	// Init project
	key := sdk.RandomString(10)
	proj := assets.InsertTestProject(t, db, api.Cache, key, key)
	vcsServer := sdk.ProjectVCSServerLink{
		ProjectID: proj.ID,
		Name:      "github",
	}
	vcsServer.Set("token", "foo")
	vcsServer.Set("secret", "bar")
	assert.NoError(t, repositoriesmanager.InsertProjectVCSServerLink(context.TODO(), db, &vcsServer))

	// Init pipeline
	pip := sdk.Pipeline{
		Name:      "pipeline1",
		ProjectID: proj.ID,
	}
	test.NoError(t, pipeline.InsertPipeline(api.mustDB(), &pip))

	// Create application
	app := sdk.Application{
		ProjectID:          proj.ID,
		Name:               sdk.RandomString(10),
		RepositoryFullname: "foo/bar",
		VCSServer:          "github",
	}
	require.NoError(t, application.Insert(db, proj.ID, &app))
	require.NoError(t, repositoriesmanager.InsertForApplication(db, &app, proj.Key))

	//Prepare request
	vars := map[string]string{
		"permProjectKey": proj.Key,
	}
	uri := router.GetRoute("POST", api.postWorkflowHandler, vars)
	test.NotEmpty(t, uri)

	var workflow = &sdk.Workflow{
		Name:        "Name",
		Description: "Description",
		WorkflowData: sdk.WorkflowData{
			Node: sdk.Node{
				Type: sdk.NodeTypePipeline,
				Context: &sdk.NodeContext{
					PipelineID:    pip.ID,
					ApplicationID: app.ID,
				},
				Hooks: []sdk.NodeHook{
					{
						Config:        repoHookModel.DefaultConfig,
						HookModelName: repoHookModel.Name,
						HookModelID:   repoHookModel.ID,
					},
				},
			},
		},
	}

	req := assets.NewAuthentifiedRequest(t, u, pass, "POST", uri, &workflow)

	//Do the request
	w := httptest.NewRecorder()
	router.Mux.ServeHTTP(w, req)
	assert.Equal(t, 201, w.Code)
	test.NoError(t, json.Unmarshal(w.Body.Bytes(), &workflow))
	assert.False(t, updatehookCalled)

	//Prepare request
	vars = map[string]string{
		"key":              proj.Key,
		"permWorkflowName": "Name",
	}
	uri = router.GetRoute("PUT", api.putWorkflowHandler, vars)
	test.NotEmpty(t, uri)

	model := sdk.IntegrationModel{
		Name:  sdk.RandomString(10),
		Event: true,
	}
	test.NoError(t, integration.InsertModel(api.mustDB(), &model))

	projInt := sdk.ProjectIntegration{
		Config: sdk.IntegrationConfig{
			"test": sdk.IntegrationConfigValue{
				Description: "here is a test",
				Type:        sdk.IntegrationConfigTypeString,
				Value:       "test",
			},
		},
		Name:               sdk.RandomString(10),
		ProjectID:          proj.ID,
		Model:              model,
		IntegrationModelID: model.ID,
	}
	test.NoError(t, integration.InsertIntegration(db, &projInt))

	var workflow1 = &sdk.Workflow{
		Name:        "Name",
		Description: "Description 2",
		WorkflowData: sdk.WorkflowData{
			Node: sdk.Node{
				Type: sdk.NodeTypePipeline,
				Context: &sdk.NodeContext{
					PipelineID:    pip.ID,
					ApplicationID: app.ID,
				},
				Hooks: []sdk.NodeHook{
					{
						Config:        repoHookModel.DefaultConfig,
						HookModelName: repoHookModel.Name,
						HookModelID:   repoHookModel.ID,
					},
				},
			},
		},
		EventIntegrations: []sdk.ProjectIntegration{projInt},
	}
	workflow1.WorkflowData.Node.Hooks[0].Config[sdk.HookConfigEventFilter] = sdk.WorkflowNodeHookConfigValue{
		Value:        "push;create",
		Configurable: true,
		Type:         sdk.HookConfigTypeMultiChoice,
	}

	req = assets.NewAuthentifiedRequest(t, u, pass, "PUT", uri, &workflow1)

	//Do the request
	w = httptest.NewRecorder()
	router.Mux.ServeHTTP(w, req)
	assert.Equal(t, 200, w.Code)

	test.NoError(t, json.Unmarshal(w.Body.Bytes(), &workflow1))

	assert.NotEqual(t, 0, workflow1.ID)
	assert.Equal(t, "Description 2", workflow1.Description)

	assert.NotEqual(t, 0, workflow1.WorkflowData.Node.Context.ApplicationID)
	assert.NotNil(t, workflow1.WorkflowData.Node.Context.DefaultPayload)
	assert.NotNil(t, workflow1.EventIntegrations)

	payload, err := workflow1.WorkflowData.Node.Context.DefaultPayloadToMap()
	test.NoError(t, err)
	assert.True(t, updatehookCalled)

	assert.NotEmpty(t, payload["git.branch"], "git.branch should not be empty")
}

func Test_deleteWorkflowEventIntegrationHandler(t *testing.T) {
	api, db, router := newTestAPI(t)

	// Init user
	u, pass := assets.InsertAdminUser(t, api.mustDB())
	// Init project
	key := sdk.RandomString(10)
	proj := assets.InsertTestProject(t, db, api.Cache, key, key)
	// Init pipeline
	pip := sdk.Pipeline{
		Name:      "pipeline1",
		ProjectID: proj.ID,
	}
	test.NoError(t, pipeline.InsertPipeline(api.mustDB(), &pip))
	//Prepare request
	vars := map[string]string{
		"permProjectKey": proj.Key,
	}
	uri := router.GetRoute("POST", api.postWorkflowHandler, vars)
	test.NotEmpty(t, uri)

	var wf = &sdk.Workflow{
		Name:        "Name",
		Description: "Description",
		WorkflowData: sdk.WorkflowData{
			Node: sdk.Node{
				Type: sdk.NodeTypePipeline,
				Context: &sdk.NodeContext{
					PipelineID: pip.ID,
				},
			},
		},
	}

	req := assets.NewAuthentifiedRequest(t, u, pass, "POST", uri, &wf)

	//Do the request
	w := httptest.NewRecorder()
	router.Mux.ServeHTTP(w, req)
	assert.Equal(t, 201, w.Code)
	test.NoError(t, json.Unmarshal(w.Body.Bytes(), &wf))

	//Prepare request
	vars = map[string]string{
		"key":              proj.Key,
		"permWorkflowName": "Name",
	}
	uri = router.GetRoute("PUT", api.putWorkflowHandler, vars)
	require.NotEmpty(t, uri)

	// Insert application
	app := sdk.Application{
		Name:               "app1",
		RepositoryFullname: "test/app1",
		VCSServer:          "github",
	}
	require.NoError(t, application.Insert(api.mustDB(), proj.ID, &app))

	model := sdk.IntegrationModel{
		Name:  sdk.RandomString(10),
		Event: true,
	}
	require.NoError(t, integration.InsertModel(api.mustDB(), &model))

	projInt := sdk.ProjectIntegration{
		Config: sdk.IntegrationConfig{
			"test": sdk.IntegrationConfigValue{
				Description: "here is a test",
				Type:        sdk.IntegrationConfigTypeString,
				Value:       "test",
			},
		},
		Name:               sdk.RandomString(10),
		ProjectID:          proj.ID,
		Model:              model,
		IntegrationModelID: model.ID,
	}
	test.NoError(t, integration.InsertIntegration(db, &projInt))

	var workflow1 = &sdk.Workflow{
		Name:        "Name",
		Description: "Description 2",
		WorkflowData: sdk.WorkflowData{
			Node: sdk.Node{
				Type: sdk.NodeTypePipeline,
				Context: &sdk.NodeContext{
					PipelineID:    pip.ID,
					ApplicationID: app.ID,
				},
			},
		},
		EventIntegrations: []sdk.ProjectIntegration{projInt},
	}

	req = assets.NewAuthentifiedRequest(t, u, pass, "PUT", uri, &workflow1)

	//Do the request
	w = httptest.NewRecorder()
	router.Mux.ServeHTTP(w, req)
	assert.Equal(t, 200, w.Code)

	test.NoError(t, json.Unmarshal(w.Body.Bytes(), &workflow1))

	assert.NotEqual(t, 0, workflow1.ID)
	assert.Equal(t, "Description 2", workflow1.Description)

	assert.NotEqual(t, 0, workflow1.WorkflowData.Node.Context.ApplicationID)
	assert.NotNil(t, workflow1.WorkflowData.Node.Context.DefaultPayload)
	assert.NotNil(t, workflow1.EventIntegrations)
	assert.Equal(t, len(workflow1.EventIntegrations), 1)

	vars["integrationID"] = fmt.Sprintf("%d", projInt.ID)
	uri = router.GetRoute("DELETE", api.deleteWorkflowEventsIntegrationHandler, vars)
	req = assets.NewAuthentifiedRequest(t, u, pass, "DELETE", uri, nil)

	//Do the request
	w = httptest.NewRecorder()
	router.Mux.ServeHTTP(w, req)
	assert.Equal(t, 200, w.Code)

	wfUpdated, err := workflow.Load(context.TODO(), api.mustDB(), api.Cache, *proj, wf.Name, workflow.LoadOptions{WithIntegrations: true})
	test.NoError(t, err, "cannot load workflow")

	test.Equal(t, 0, len(wfUpdated.EventIntegrations))
}

func Test_postWorkflowHandlerWithError(t *testing.T) {
	t.SkipNow()

	// This call on postWorkflowHandler should raise an error
	// because default payload on non-root node should be illegal
	// issue #4593

	api, db, router := newTestAPI(t)

	// Init user
	u, pass := assets.InsertAdminUser(t, api.mustDB())
	// Init project
	key := sdk.RandomString(10)
	proj := assets.InsertTestProject(t, db, api.Cache, key, key)
	// Init pipeline
	pip := sdk.Pipeline{
		Name:      "pipeline1",
		ProjectID: proj.ID,
	}

	require.NoError(t, pipeline.InsertPipeline(api.mustDB(), &pip))

	//Prepare request
	vars := map[string]string{
		"permProjectKey": proj.Key,
	}
	uri := router.GetRoute("POST", api.postWorkflowHandler, vars)
	test.NotEmpty(t, uri)

	var workflow = &sdk.Workflow{
		Name:        "Name",
		Description: "Description",
		WorkflowData: sdk.WorkflowData{
			Node: sdk.Node{
				Type: sdk.NodeTypePipeline,
				Context: &sdk.NodeContext{
					PipelineID: pip.ID,
				},
				Triggers: []sdk.NodeTrigger{{
					ChildNode: sdk.Node{
						Type: sdk.NodeTypePipeline,
						Context: &sdk.NodeContext{
							PipelineID: pip.ID,
							DefaultPayload: map[string]interface{}{
								"test": "content",
							},
						},
					},
				}},
			},
		},
	}

	req := assets.NewAuthentifiedRequest(t, u, pass, "POST", uri, &workflow)

	//Do the request
	w := httptest.NewRecorder()
	router.Mux.ServeHTTP(w, req)
	assert.Equal(t, 400, w.Code)
}

func Test_postWorkflowRollbackHandler(t *testing.T) {

	api, db, router := newTestAPI(t)

	// Init user
	u, pass := assets.InsertAdminUser(t, api.mustDB())
	// Init project
	key := sdk.RandomString(10)
	proj := assets.InsertTestProject(t, db, api.Cache, key, key)

	// Init pipeline
	pip := sdk.Pipeline{
		Name:      "pipeline1",
		ProjectID: proj.ID,
	}
	test.NoError(t, pipeline.InsertPipeline(api.mustDB(), &pip))

	// Create WORKFLOW NAME

	//Prepare request
	vars := map[string]string{
		"permProjectKey": proj.Key,
	}
	uri := router.GetRoute("POST", api.postWorkflowHandler, vars)
	test.NotEmpty(t, uri)

	var wf = &sdk.Workflow{
		Name:        "Name",
		Description: "Description",
		WorkflowData: sdk.WorkflowData{
			Node: sdk.Node{
				Type: sdk.NodeTypePipeline,
				Context: &sdk.NodeContext{
					PipelineID: pip.ID,
				},
			},
		},
	}

	req := assets.NewAuthentifiedRequest(t, u, pass, "POST", uri, &wf)

	//Do the request
	w := httptest.NewRecorder()
	router.Mux.ServeHTTP(w, req)
	assert.Equal(t, 201, w.Code)
	test.NoError(t, json.Unmarshal(w.Body.Bytes(), &wf))

	// UPDATE WORKFLOW : add APPLICATION ON ROOT NODE

	//Prepare request
	vars = map[string]string{
		"key":              proj.Key,
		"permWorkflowName": "Name",
	}
	uri = router.GetRoute("PUT", api.putWorkflowHandler, vars)
	test.NotEmpty(t, uri)

	// Insert application
	app := sdk.Application{
		Name:               "app1",
		RepositoryFullname: "test/app1",
		VCSServer:          "github",
	}
	require.NoError(t, application.Insert(api.mustDB(), proj.ID, &app))

	var workflow1 = &sdk.Workflow{
		ID:          wf.ID,
		Name:        "Name",
		Description: "Description 2",
		WorkflowData: sdk.WorkflowData{
			Node: sdk.Node{
				Type: sdk.NodeTypePipeline,
				Context: &sdk.NodeContext{
					ApplicationID: app.ID,
					PipelineID:    pip.ID,
				},
			},
		},
	}

	req = assets.NewAuthentifiedRequest(t, u, pass, "PUT", uri, &workflow1)
	//Do the request
	w = httptest.NewRecorder()
	router.Mux.ServeHTTP(w, req)
	assert.Equal(t, 200, w.Code)

	test.NoError(t, json.Unmarshal(w.Body.Bytes(), &workflow1))

	assert.NotEqual(t, 0, workflow1.ID)
	assert.Equal(t, "Description 2", workflow1.Description)

	assert.NotEqual(t, 0, workflow1.WorkflowData.Node.Context.ApplicationID)
	assert.NotNil(t, workflow1.WorkflowData.Node.Context.DefaultPayload)

	payload, err := workflow1.WorkflowData.Node.Context.DefaultPayloadToMap()
	test.NoError(t, err)

	assert.NotEmpty(t, payload["git.branch"], "git.branch should not be empty")

	test.NoError(t, workflow.CompleteWorkflow(context.Background(), db, wf, *proj, workflow.LoadOptions{}))
	eWf, err := exportentities.NewWorkflow(context.TODO(), *wf)

	test.NoError(t, err)
	wfBts, err := yaml.Marshal(eWf)
	test.NoError(t, err)
	eWfUpdate, err := exportentities.NewWorkflow(context.TODO(), *workflow1)
	test.NoError(t, err)
	wfUpdatedBts, err := yaml.Marshal(eWfUpdate)
	test.NoError(t, err)

	// INSERT AUDIT

	wfAudit := sdk.AuditWorkflow{
		AuditCommon: sdk.AuditCommon{
			Created:     time.Now(),
			EventType:   "WorkflowUpdate",
			TriggeredBy: u.Username,
		},
		ProjectKey: proj.Key,
		WorkflowID: wf.ID,
		DataType:   "yaml",
		DataBefore: string(wfBts),
		DataAfter:  string(wfUpdatedBts),
	}
	test.NoError(t, workflow.InsertAudit(api.mustDB(), &wfAudit))

	// ROLLBACK TO PREVIOUS WORKFLOW

	//Prepare request
	vars = map[string]string{
		"key":              proj.Key,
		"permWorkflowName": "Name",
		"auditID":          fmt.Sprintf("%d", wfAudit.ID),
	}
	uri = router.GetRoute("POST", api.postWorkflowRollbackHandler, vars)
	test.NotEmpty(t, uri)
	req = assets.NewAuthentifiedRequest(t, u, pass, "POST", uri, nil)

	//Do the request
	w = httptest.NewRecorder()
	router.Mux.ServeHTTP(w, req)
	assert.Equal(t, 200, w.Code)

	var wfRollback sdk.Workflow
	test.NoError(t, json.Unmarshal(w.Body.Bytes(), &wfRollback))

	test.Equal(t, int64(0), wfRollback.WorkflowData.Node.Context.ApplicationID)

	assert.Equal(t, true, wfRollback.Permissions.Readable)
	assert.Equal(t, true, wfRollback.Permissions.Executable)
	assert.Equal(t, true, wfRollback.Permissions.Writable)
}

func Test_postAndDeleteWorkflowLabelHandler(t *testing.T) {
	api, db, router := newTestAPI(t)

	// Init user
	u, pass := assets.InsertAdminUser(t, api.mustDB())
	// Init project
	key := sdk.RandomString(10)
	proj := assets.InsertTestProject(t, db, api.Cache, key, key)

	lbl1 := sdk.Label{
		Name:      sdk.RandomString(5),
		ProjectID: proj.ID,
	}
	test.NoError(t, project.InsertLabel(db, &lbl1))

	// Init pipeline
	pip := sdk.Pipeline{
		Name:      "pipeline1",
		ProjectID: proj.ID,
	}
	test.NoError(t, pipeline.InsertPipeline(api.mustDB(), &pip))

	integrationModel, err := integration.LoadModelByName(db, sdk.KafkaIntegration.Name)
	if err != nil {
		assert.NoError(t, integration.CreateBuiltinModels(db))
		models, _ := integration.LoadModels(db)
		assert.True(t, len(models) > 0)
	}

	integrationModel, err = integration.LoadModelByName(db, sdk.KafkaIntegration.Name)
	test.NoError(t, err)

	pname := sdk.RandomString(10)
	pp := sdk.ProjectIntegration{
		Name:               pname,
		Config:             sdk.KafkaIntegration.DefaultConfig.Clone(),
		IntegrationModelID: integrationModel.ID,
	}

	// ADD integration
	vars := map[string]string{}
	vars[permProjectKey] = proj.Key
	uri := router.GetRoute("POST", api.postProjectIntegrationHandler, vars)
	req := assets.NewAuthentifiedRequest(t, u, pass, "POST", uri, pp)
	w := httptest.NewRecorder()
	router.Mux.ServeHTTP(w, req)
	assert.Equal(t, 200, w.Code)

	pi := sdk.ProjectIntegration{}
	test.NoError(t, json.Unmarshal(w.Body.Bytes(), &pi))
	assert.Equal(t, pname, pi.Name)

	proj, err = project.Load(api.mustDB(), proj.Key,
		project.LoadOptions.WithApplicationWithDeploymentStrategies,
		project.LoadOptions.WithPipelines,
		project.LoadOptions.WithEnvironments,
		project.LoadOptions.WithGroups,
		project.LoadOptions.WithIntegrations,
	)

	test.NoError(t, err)

	vars = map[string]string{
		"permProjectKey": proj.Key,
	}
	uri = router.GetRoute("POST", api.postWorkflowHandler, vars)
	test.NotEmpty(t, uri)

	name := sdk.RandomString(10)
	var wf = &sdk.Workflow{
		Name:        name,
		Description: "Description",
		WorkflowData: sdk.WorkflowData{
			Node: sdk.Node{
				Type: sdk.NodeTypePipeline,
				Context: &sdk.NodeContext{
					PipelineID:           pip.ID,
					ProjectIntegrationID: pi.ID,
				},
			},
		},
	}

	req = assets.NewAuthentifiedRequest(t, u, pass, "POST", uri, &wf)

	//Do the request
	w = httptest.NewRecorder()
	router.Mux.ServeHTTP(w, req)
	assert.Equal(t, 201, w.Code)
	test.NoError(t, json.Unmarshal(w.Body.Bytes(), &wf))

	//Prepare request
	vars = map[string]string{
		"key":              proj.Key,
		"permWorkflowName": name,
	}
	uri = router.GetRoute("POST", api.postWorkflowLabelHandler, vars)
	test.NotEmpty(t, uri)

	req = assets.NewAuthentifiedRequest(t, u, pass, "POST", uri, &lbl1)
	//Do the request
	w = httptest.NewRecorder()
	router.Mux.ServeHTTP(w, req)
	assert.Equal(t, 200, w.Code)

	test.NoError(t, json.Unmarshal(w.Body.Bytes(), &lbl1))

	assert.NotEqual(t, 0, lbl1.ID)
	assert.Equal(t, proj.ID, lbl1.ProjectID)
	assert.Equal(t, wf.ID, lbl1.WorkflowID)

	wfUpdated, errW := workflow.Load(context.TODO(), db, api.Cache, *proj, wf.Name, workflow.LoadOptions{WithLabels: true})
	test.NoError(t, errW)

	require.NotNil(t, wfUpdated.Labels)
	require.Equal(t, 1, len(wfUpdated.Labels))
	require.Equal(t, lbl1.Name, wfUpdated.Labels[0].Name)

	// Unlink label
	vars = map[string]string{
		"key":              proj.Key,
		"permWorkflowName": name,
		"labelID":          fmt.Sprintf("%d", lbl1.ID),
	}
	uri = router.GetRoute("DELETE", api.deleteWorkflowLabelHandler, vars)
	test.NotEmpty(t, uri)

	req = assets.NewAuthentifiedRequest(t, u, pass, "DELETE", uri, nil)
	//Do the request
	w = httptest.NewRecorder()
	router.Mux.ServeHTTP(w, req)
	assert.Equal(t, 200, w.Code)

	wfUpdated, errW = workflow.Load(context.TODO(), db, api.Cache, *proj, wf.Name, workflow.LoadOptions{WithLabels: true})
	require.NoError(t, errW)
	require.Equal(t, 0, len(wfUpdated.Labels))
}

func Test_deleteWorkflowHandler(t *testing.T) {
	api, db, router := newTestAPI(t)

	test.NoError(t, workflow.CreateBuiltinWorkflowHookModels(db))

	// Init user
	u, pass := assets.InsertAdminUser(t, api.mustDB())
	// Init project
	key := sdk.RandomString(10)
	proj := assets.InsertTestProject(t, db, api.Cache, key, key)
	// Init pipeline
	pip := sdk.Pipeline{
		Name:      "pipeline1",
		ProjectID: proj.ID,
	}
	test.NoError(t, pipeline.InsertPipeline(api.mustDB(), &pip))

	//Prepare request
	vars := map[string]string{
		"permProjectKey": proj.Key,
	}
	uri := router.GetRoute("POST", api.postWorkflowHandler, vars)
	test.NotEmpty(t, uri)

	var wkf = &sdk.Workflow{
		Name:        "Name",
		Description: "Description",
		WorkflowData: sdk.WorkflowData{
			Node: sdk.Node{
				Type: sdk.NodeTypePipeline,
				Context: &sdk.NodeContext{
					PipelineID: pip.ID,
				},
			},
		},
	}

	req := assets.NewAuthentifiedRequest(t, u, pass, "POST", uri, &wkf)

	//Do the request
	w := httptest.NewRecorder()
	router.Mux.ServeHTTP(w, req)
	assert.Equal(t, 201, w.Code)
	test.NoError(t, json.Unmarshal(w.Body.Bytes(), &wkf))

	vars = map[string]string{
		"key":              proj.Key,
		"permWorkflowName": "Name",
	}
	uri = router.GetRoute("DELETE", api.deleteWorkflowHandler, vars)
	test.NotEmpty(t, uri)

	req = assets.NewAuthentifiedRequest(t, u, pass, "DELETE", uri, nil)

	//Do the request
	w = httptest.NewRecorder()
	router.Mux.ServeHTTP(w, req)
	assert.Equal(t, 200, w.Code)

	// Waiting until the deletion is over
	ctx, cancel := context.WithTimeout(context.TODO(), 1*time.Minute)
	defer cancel()

	tickCheck := time.NewTicker(1 * time.Second)
	defer tickCheck.Stop()

loop:
	for {
		select {
		case <-ctx.Done():
			t.Fatal(ctx.Err())
		case <-tickCheck.C:
			wk, _ := workflow.Load(ctx, db, api.Cache, *proj, wkf.Name, workflow.LoadOptions{Minimal: true})
			if wk == nil {
				break loop
			}
		}
	}

}

func TestBenchmarkGetWorkflowsWithoutAPIAsAdmin(t *testing.T) {
	t.SkipNow()

	db, cache := test.SetupPG(t)

	// Init project
	key := sdk.RandomString(10)
	proj := assets.InsertTestProject(t, db, cache, key, key)
	// Init pipeline
	pip := sdk.Pipeline{
		Name:      "pipeline1",
		ProjectID: proj.ID,
	}
	assert.NoError(t, pipeline.InsertPipeline(db, &pip))

	app := sdk.Application{
		Name: sdk.RandomString(10),
	}
	require.NoError(t, application.Insert(db, proj.ID, &app))

	prj, err := project.Load(db, proj.Key,
		project.LoadOptions.WithPipelines,
		project.LoadOptions.WithApplications,
		project.LoadOptions.WithWorkflows,
	)
	assert.NoError(t, err)

	for i := 0; i < 300; i++ {
		wf := sdk.Workflow{
			ProjectID:  proj.ID,
			ProjectKey: proj.Key,
			Name:       sdk.RandomString(10),
			WorkflowData: sdk.WorkflowData{
				Node: sdk.Node{
					Name: "root",
					Context: &sdk.NodeContext{
						PipelineID:    pip.ID,
						ApplicationID: app.ID,
					},
				},
			},
		}

		assert.NoError(t, workflow.Insert(context.TODO(), db, cache, *prj, &wf))
	}

	res := testing.Benchmark(func(b *testing.B) {
		b.ResetTimer()
		for n := 0; n < b.N; n++ {
			if _, err := workflow.LoadAll(db, prj.Key); err != nil {
				b.Logf("Cannot load workflows : %v", err)
				b.Fail()
				return
			}
		}
		b.StopTimer()
	})

	t.Logf("N : %d", res.N)
	t.Logf("ns/op : %d", res.NsPerOp())
	assert.False(t, res.NsPerOp() >= 500000000, "Workflows load is too long: GOT %d and EXPECTED lower than 500000000 (500ms)", res.NsPerOp())
}

func TestBenchmarkGetWorkflowsWithAPI(t *testing.T) {
	t.SkipNow()
	api, db, router := newTestAPI(t)

	// Init project
	key := sdk.RandomString(10)
	proj := assets.InsertTestProject(t, db, api.Cache, key, key)

	// Init user
	u, pass := assets.InsertLambdaUser(t, db, &proj.ProjectGroups[0].Group)

	// Init pipeline
	pip := sdk.Pipeline{
		Name:      "pipeline1",
		ProjectID: proj.ID,
	}
	assert.NoError(t, pipeline.InsertPipeline(db, &pip))

	app := sdk.Application{
		Name: sdk.RandomString(10),
	}
	require.NoError(t, application.Insert(db, proj.ID, &app))

	prj, err := project.Load(db, proj.Key,
		project.LoadOptions.WithPipelines,
		project.LoadOptions.WithApplications,
		project.LoadOptions.WithWorkflows,
	)
	assert.NoError(t, err)

	for i := 0; i < 300; i++ {
		wf := sdk.Workflow{
			ProjectID:  proj.ID,
			ProjectKey: proj.Key,
			Name:       sdk.RandomString(10),
			Groups:     proj.ProjectGroups,
			WorkflowData: sdk.WorkflowData{
				Node: sdk.Node{
					Name: "root",
					Context: &sdk.NodeContext{
						PipelineID:    pip.ID,
						ApplicationID: app.ID,
					},
				},
			},
		}

		assert.NoError(t, workflow.Insert(context.TODO(), db, api.Cache, *prj, &wf))
	}

	//Prepare request
	vars := map[string]string{
		"permProjectKey": proj.Key,
	}
	uri := router.GetRoute("GET", api.getWorkflowsHandler, vars)
	test.NotEmpty(t, uri)

	res := testing.Benchmark(func(b *testing.B) {
		b.ResetTimer()

		for n := 0; n < b.N; n++ {
			b.StopTimer()
			req := assets.NewAuthentifiedRequest(t, u, pass, "GET", uri, vars)
			b.StartTimer()
			//Do the request
			w := httptest.NewRecorder()
			router.Mux.ServeHTTP(w, req)
			assert.Equal(t, 200, w.Code)
			b.StopTimer()
			workflows := []sdk.Workflow{}
			json.Unmarshal(w.Body.Bytes(), &workflows)
			test.Equal(t, 300, len(workflows))
		}
		b.StopTimer()
	})

	t.Logf("N : %d", res.N)
	t.Logf("ns/op : %d", res.NsPerOp())
	assert.False(t, res.NsPerOp() >= 500000000, "Workflows load is too long: GOT %d and EXPECTED lower than 500000000 (500ms)", res.NsPerOp())
}

func Test_putWorkflowShouldNotCallHOOKSIfHookDoesNotChange(t *testing.T) {
	api, db, router := newTestAPI(t)

	_, _ = assets.InsertService(t, db, t.Name()+"_HOOKS", services.TypeHooks)

	u, pass := assets.InsertAdminUser(t, api.mustDB())
	key := sdk.RandomString(10)
	proj := assets.InsertTestProject(t, db, api.Cache, key, key)
	pip := sdk.Pipeline{
		Name:      "pipeline1",
		ProjectID: proj.ID,
	}
	assert.NoError(t, pipeline.InsertPipeline(db, &pip))

	wf := sdk.Workflow{
		ProjectID:  proj.ID,
		ProjectKey: proj.Key,
		Name:       sdk.RandomString(10),
		Groups:     proj.ProjectGroups,
		WorkflowData: sdk.WorkflowData{
			Node: sdk.Node{
				Name: "root",
				Context: &sdk.NodeContext{
					PipelineID: pip.ID,
				},
				Hooks: []sdk.NodeHook{
					{
						HookModelID: sdk.WebHookModel.ID,
						Config: sdk.WorkflowNodeHookConfig{
							"method": sdk.WorkflowNodeHookConfigValue{
								Value: "POST",
							},
						},
					},
				},
			},
		},
	}

	// Setup a mock for all services called by the API
	ctrl := gomock.NewController(t)
	defer ctrl.Finish()
	// The mock has been geenrated by mockgen: go get github.com/golang/mock/mockgen
	// If you have to regenerate thi mock you just have to run, from directory $GOPATH/src/github.com/ovh/cds/engine/api/services:
	// mockgen -source=http.go -destination=mock_services/services_mock.go Client
	servicesClients := mock_services.NewMockClient(ctrl)
	services.NewClient = func(_ gorp.SqlExecutor, _ []sdk.Service) services.Client {
		return servicesClients
	}
	defer func() {
		services.NewClient = services.NewDefaultClient
	}()

	// Mock the Hooks service
	servicesClients.EXPECT().
		DoJSONRequest(gomock.Any(), "POST", "/task/bulk", gomock.Any(), gomock.Any()).
		DoAndReturn(
			func(ctx context.Context, method, path string, in interface{}, out interface{}) (http.Header, int, error) {
				actualHooks, ok := in.(map[string]sdk.NodeHook)
				require.True(t, ok)
				require.Len(t, actualHooks, 1)
				for k, h := range actualHooks {
					h.Config["method"] = sdk.WorkflowNodeHookConfigValue{
						Value:        "POST",
						Configurable: true,
					}
					actualHooks[k] = h
				}
				out = actualHooks
				return nil, 200, nil
			},
		)

	// Insert the workflow
	vars := map[string]string{
		"permProjectKey": proj.Key,
	}
	uri := router.GetRoute("POST", api.postWorkflowHandler, vars)
	test.NotEmpty(t, uri)
	req := assets.NewAuthentifiedRequest(t, u, pass, "POST", uri, &wf)
	w := httptest.NewRecorder()
	router.Mux.ServeHTTP(w, req)
	assert.Equal(t, 201, w.Code)

	// Load the workflow
	vars = map[string]string{
		"key":              proj.Key,
		"permWorkflowName": wf.Name,
	}
	uri = router.GetRoute("GET", api.getWorkflowHandler, vars)
	test.NotEmpty(t, uri)
	req = assets.NewAuthentifiedRequest(t, u, pass, "GET", uri, nil)
	w = httptest.NewRecorder()
	router.Mux.ServeHTTP(w, req)

	// Unmarshal the workflow
	require.NoError(t, json.Unmarshal(w.Body.Bytes(), &wf))

	// Then call the PUT handler, it should not trigger /task/bulk on hooks service
	// Update the workflow
	uri = router.GetRoute("PUT", api.putWorkflowHandler, vars)
	test.NotEmpty(t, uri)
	req = assets.NewAuthentifiedRequest(t, u, pass, "PUT", uri, &wf)
	w = httptest.NewRecorder()
	router.Mux.ServeHTTP(w, req)
	assert.Equal(t, 200, w.Code)

}

func Test_putWorkflowWithDuplicateHooksShouldRaiseAnError(t *testing.T) {
	api, db, router := newTestAPI(t)

	_, _ = assets.InsertService(t, db, t.Name()+"_HOOKS", services.TypeHooks)

	u, pass := assets.InsertAdminUser(t, api.mustDB())
	key := sdk.RandomString(10)
	proj := assets.InsertTestProject(t, db, api.Cache, key, key)
	pip := sdk.Pipeline{
		Name:      "pipeline1",
		ProjectID: proj.ID,
	}
	assert.NoError(t, pipeline.InsertPipeline(db, &pip))

	wf := sdk.Workflow{
		ProjectID:  proj.ID,
		ProjectKey: proj.Key,
		Name:       sdk.RandomString(10),
		Groups:     proj.ProjectGroups,
		WorkflowData: sdk.WorkflowData{
			Node: sdk.Node{
				Name: "root",
				Context: &sdk.NodeContext{
					PipelineID: pip.ID,
				},
				Hooks: []sdk.NodeHook{
					{
						HookModelID: sdk.WebHookModel.ID,
						Config: sdk.WorkflowNodeHookConfig{
							"method": sdk.WorkflowNodeHookConfigValue{
								Value: "POST",
							},
						},
					},
				},
			},
		},
	}

	// Setup a mock for all services called by the API
	ctrl := gomock.NewController(t)
	defer ctrl.Finish()
	// The mock has been geenrated by mockgen: go get github.com/golang/mock/mockgen
	// If you have to regenerate thi mock you just have to run, from directory $GOPATH/src/github.com/ovh/cds/engine/api/services:
	// mockgen -source=http.go -destination=mock_services/services_mock.go Client
	servicesClients := mock_services.NewMockClient(ctrl)
	services.NewClient = func(_ gorp.SqlExecutor, _ []sdk.Service) services.Client {
		return servicesClients
	}
	defer func() {
		services.NewClient = services.NewDefaultClient
	}()

	// Mock the Hooks service
	servicesClients.EXPECT().
		DoJSONRequest(gomock.Any(), "POST", "/task/bulk", gomock.Any(), gomock.Any()).
		DoAndReturn(
			func(ctx context.Context, method, path string, in interface{}, out interface{}) (http.Header, int, error) {
				actualHooks, ok := in.(map[string]sdk.NodeHook)
				require.True(t, ok)
				require.Len(t, actualHooks, 1)
				for k, h := range actualHooks {
					h.Config["method"] = sdk.WorkflowNodeHookConfigValue{
						Value:        "POST",
						Configurable: true,
					}
					actualHooks[k] = h
				}
				out = actualHooks
				return nil, 200, nil
			},
		)

	// Insert the workflow
	vars := map[string]string{
		"permProjectKey": proj.Key,
	}
	uri := router.GetRoute("POST", api.postWorkflowHandler, vars)
	test.NotEmpty(t, uri)
	req := assets.NewAuthentifiedRequest(t, u, pass, "POST", uri, &wf)
	w := httptest.NewRecorder()
	router.Mux.ServeHTTP(w, req)
	assert.Equal(t, 201, w.Code)

	// Load the workflow
	vars = map[string]string{
		"key":              proj.Key,
		"permWorkflowName": wf.Name,
	}
	uri = router.GetRoute("GET", api.getWorkflowHandler, vars)
	test.NotEmpty(t, uri)
	req = assets.NewAuthentifiedRequest(t, u, pass, "GET", uri, nil)
	w = httptest.NewRecorder()
	router.Mux.ServeHTTP(w, req)

	// Unmarshal the workflow
	require.NoError(t, json.Unmarshal(w.Body.Bytes(), &wf))

	// Then add another hooks with similar properties. It should raise a 400 HTTP Error

	wf.WorkflowData.Node.Hooks = append(wf.WorkflowData.Node.Hooks,
		sdk.NodeHook{
			HookModelID: sdk.WebHookModel.ID,
			Config: sdk.WorkflowNodeHookConfig{
				"method": sdk.WorkflowNodeHookConfigValue{
					Value: "POST",
				},
			},
		},
	)

	// Update the workflow
	uri = router.GetRoute("PUT", api.putWorkflowHandler, vars)
	test.NotEmpty(t, uri)
	req = assets.NewAuthentifiedRequest(t, u, pass, "PUT", uri, &wf)
	w = httptest.NewRecorder()
	router.Mux.ServeHTTP(w, req)
	assert.Equal(t, 400, w.Code)

}

func Test_getWorkflowsHandler_FilterByRepo(t *testing.T) {
	api, tsURL := newTestServer(t)

	admin, _ := assets.InsertAdminUser(t, api.mustDB())
	localConsumer, err := authentication.LoadConsumerByTypeAndUserID(context.TODO(), api.mustDB(), sdk.ConsumerLocal, admin.ID, authentication.LoadConsumerOptions.WithAuthentifiedUser)
	require.NoError(t, err)

	_, jws, err := builtin.NewConsumer(context.TODO(), api.mustDB(), sdk.RandomString(10), sdk.RandomString(10), localConsumer, admin.GetGroupIDs(),
		sdk.NewAuthConsumerScopeDetails(sdk.AuthConsumerScopeProject))

	u, _ := assets.InsertLambdaUser(t, api.mustDB())

	pkey := sdk.RandomString(10)
	proj := assets.InsertTestProject(t, api.mustDB(), api.Cache, pkey, pkey)
	require.NoError(t, group.InsertLinkGroupUser(context.TODO(), api.mustDB(), &group.LinkGroupUser{
		GroupID:            proj.ProjectGroups[0].Group.ID,
		AuthentifiedUserID: u.ID,
		Admin:              true,
	}))

	repofullName := sdk.RandomString(10)

	app := &sdk.Application{
		Name:               sdk.RandomString(10),
		RepositoryFullname: "ovh/" + repofullName,
	}
	require.NoError(t, application.Insert(api.mustDB(), proj.ID, app))

	pip := sdk.Pipeline{
		ProjectID:  proj.ID,
		ProjectKey: proj.Key,
		Name:       "pip1",
	}
	test.NoError(t, pipeline.InsertPipeline(api.mustDB(), &pip))

	wf := sdk.Workflow{
		Name:       "workflow1",
		ProjectID:  proj.ID,
		ProjectKey: proj.Key,
		WorkflowData: sdk.WorkflowData{
			Node: sdk.Node{
				Name: "root",
				Context: &sdk.NodeContext{
					PipelineID:    pip.ID,
					ApplicationID: app.ID,
				},
			},
		},
	}
	test.NoError(t, workflow.Insert(context.TODO(), api.mustDB(), api.Cache, *proj, &wf))

	wf2 := sdk.Workflow{
		Name:       "workflow2",
		ProjectID:  proj.ID,
		ProjectKey: proj.Key,
		WorkflowData: sdk.WorkflowData{
			Node: sdk.Node{
				Name: "root",
				Context: &sdk.NodeContext{
					PipelineID: pip.ID,
				},
			},
		},
	}
	test.NoError(t, workflow.Insert(context.TODO(), api.mustDB(), api.Cache, *proj, &wf2))

	// Call with an admin
	sdkclientAdmin := cdsclient.New(cdsclient.Config{
		Host:                              tsURL,
		BuitinConsumerAuthenticationToken: jws,
	})

	wfs, err := sdkclientAdmin.WorkflowList(proj.Key, cdsclient.WithQueryParameter("repo", "ovh/"+repofullName))
	require.NoError(t, err)
	require.Len(t, wfs, 1)
	require.Equal(t, wf.Name, wfs[0].Name)
	require.Equal(t, app.ID, wfs[0].WorkflowData.Node.Context.ApplicationID)
	require.Equal(t, pip.ID, wfs[0].WorkflowData.Node.Context.PipelineID)

}

func Test_getSearchWorkflowHandler(t *testing.T) {
	api, tsURL := newTestServer(t)

	admin, _ := assets.InsertAdminUser(t, api.mustDB())
	localConsumer, err := authentication.LoadConsumerByTypeAndUserID(context.TODO(), api.mustDB(), sdk.ConsumerLocal, admin.ID, authentication.LoadConsumerOptions.WithAuthentifiedUser)
	require.NoError(t, err)

	_, jws, err := builtin.NewConsumer(context.TODO(), api.mustDB(), sdk.RandomString(10), sdk.RandomString(10), localConsumer, admin.GetGroupIDs(),
		sdk.NewAuthConsumerScopeDetails(sdk.AuthConsumerScopeProject))

	u, _ := assets.InsertLambdaUser(t, api.mustDB())

	pkey := sdk.RandomString(10)
	proj := assets.InsertTestProject(t, api.mustDB(), api.Cache, pkey, pkey)
	require.NoError(t, group.InsertLinkGroupUser(context.TODO(), api.mustDB(), &group.LinkGroupUser{
		GroupID:            proj.ProjectGroups[0].Group.ID,
		AuthentifiedUserID: u.ID,
		Admin:              true,
	}))

	repofullName := sdk.RandomString(20)

	app := &sdk.Application{
		Name:               sdk.RandomString(10),
		RepositoryFullname: "ovh/" + repofullName,
	}
	require.NoError(t, application.Insert(api.mustDB(), *proj, app))

	pip := sdk.Pipeline{
		ProjectID:  proj.ID,
		ProjectKey: proj.Key,
		Name:       "pip1",
	}
	test.NoError(t, pipeline.InsertPipeline(api.mustDB(), &pip))

	wf := sdk.Workflow{
		Name:       "workflow1",
		ProjectID:  proj.ID,
		ProjectKey: proj.Key,
		WorkflowData: sdk.WorkflowData{
			Node: sdk.Node{
				Name: "root",
				Context: &sdk.NodeContext{
					PipelineID:    pip.ID,
					ApplicationID: app.ID,
				},
			},
		},
	}
	test.NoError(t, workflow.Insert(context.TODO(), api.mustDB(), api.Cache, *proj, &wf))

	wf2 := sdk.Workflow{
		Name:       "workflow2",
		ProjectID:  proj.ID,
		ProjectKey: proj.Key,
		WorkflowData: sdk.WorkflowData{
			Node: sdk.Node{
				Name: "root",
				Context: &sdk.NodeContext{
					PipelineID: pip.ID,
				},
			},
		},
	}
	test.NoError(t, workflow.Insert(context.TODO(), api.mustDB(), api.Cache, *proj, &wf2))

	// Run the workflow
	consumer, _ := authentication.LoadConsumerByTypeAndUserID(context.TODO(), api.mustDB(), sdk.ConsumerLocal, u.ID, authentication.LoadConsumerOptions.WithAuthentifiedUser)
	wr, err := workflow.CreateRun(api.mustDB(), &wf, nil, admin)
	assert.NoError(t, err)
	wr.Workflow = wf
	wr.Tag("git.branch", "master")
	_, err = workflow.StartWorkflowRun(context.TODO(), api.mustDB(), api.Cache, *proj, wr, &sdk.WorkflowRunPostHandlerOption{
		Manual: &sdk.WorkflowNodeRunManual{
			Username: u.GetUsername(),
			Payload:  `{"git.branch": "master"}`,
		},
	}, consumer, nil)
	require.NoError(t, err)

	// Call with an admin
	sdkclientAdmin := cdsclient.New(cdsclient.Config{
		Host:                              tsURL,
		BuitinConsumerAuthenticationToken: jws,
	})

	wfs, err := sdkclientAdmin.WorkflowSearch(
		cdsclient.WithQueryParameter("repository", "ovh/"+repofullName),
		cdsclient.WithQueryParameter("runs", "10"),
	)
	require.NoError(t, err)
	require.Len(t, wfs, 1)
	require.Equal(t, wf.Name, wfs[0].Name)
	require.NotEmpty(t, wfs[0].URLs.APIURL)
	require.NotEmpty(t, wfs[0].URLs.UIURL)
	require.Equal(t, app.ID, wfs[0].WorkflowData.Node.Context.ApplicationID)
	require.Equal(t, pip.ID, wfs[0].WorkflowData.Node.Context.PipelineID)
	require.NotEmpty(t, wfs[0].Runs)
	require.NotEmpty(t, wfs[0].Runs[0].URLs.APIURL)
	require.NotEmpty(t, wfs[0].Runs[0].URLs.UIURL)

	t.Logf("%+v", wfs[0].Runs[0].URLs)

}<|MERGE_RESOLUTION|>--- conflicted
+++ resolved
@@ -84,12 +84,8 @@
 	assert.Equal(t, 200, w.Code)
 
 	wfList := []sdk.Workflow{}
-<<<<<<< HEAD
 	require.NoError(t, json.Unmarshal(w.Body.Bytes(), &wfList))
-=======
-	test.NoError(t, json.Unmarshal(w.Body.Bytes(), &wfList))
 	require.Len(t, wfList, 1)
->>>>>>> dc2af41e
 	for _, w := range wfList {
 		assert.Equal(t, true, w.Permissions.Readable, "readable should be true")
 		assert.Equal(t, true, w.Permissions.Writable, "writable should be true")
@@ -1891,7 +1887,6 @@
 	require.Equal(t, wf.Name, wfs[0].Name)
 	require.Equal(t, app.ID, wfs[0].WorkflowData.Node.Context.ApplicationID)
 	require.Equal(t, pip.ID, wfs[0].WorkflowData.Node.Context.PipelineID)
-
 }
 
 func Test_getSearchWorkflowHandler(t *testing.T) {
@@ -1920,7 +1915,7 @@
 		Name:               sdk.RandomString(10),
 		RepositoryFullname: "ovh/" + repofullName,
 	}
-	require.NoError(t, application.Insert(api.mustDB(), *proj, app))
+	require.NoError(t, application.Insert(api.mustDB(), proj.ID, app))
 
 	pip := sdk.Pipeline{
 		ProjectID:  proj.ID,
