package api

import (
	"bytes"
	"context"
	"encoding/json"
	"fmt"
	"io/ioutil"
	"net/http"
	"net/http/httptest"
	"testing"
	"time"

	"github.com/go-gorp/gorp"
	"github.com/golang/mock/gomock"
	"github.com/stretchr/testify/assert"
	"github.com/stretchr/testify/require"
	"gopkg.in/yaml.v2"

	"github.com/ovh/cds/engine/api/application"
	"github.com/ovh/cds/engine/api/authentication"
	"github.com/ovh/cds/engine/api/authentication/builtin"
	"github.com/ovh/cds/engine/api/group"
	"github.com/ovh/cds/engine/api/integration"
	"github.com/ovh/cds/engine/api/pipeline"
	"github.com/ovh/cds/engine/api/project"
	"github.com/ovh/cds/engine/api/repositoriesmanager"
	"github.com/ovh/cds/engine/api/services"
	"github.com/ovh/cds/engine/api/services/mock_services"
	"github.com/ovh/cds/engine/api/test"
	"github.com/ovh/cds/engine/api/test/assets"
	"github.com/ovh/cds/engine/api/workflow"
	"github.com/ovh/cds/engine/service"
	"github.com/ovh/cds/sdk"
	"github.com/ovh/cds/sdk/cdsclient"
	"github.com/ovh/cds/sdk/exportentities"
)

func Test_getWorkflowsHandler(t *testing.T) {
	api, db, _ := newTestAPI(t)

	u, pass := assets.InsertLambdaUser(t, db)
	proj := assets.InsertTestProject(t, db, api.Cache, sdk.RandomString(10), sdk.RandomString(10))
	require.NoError(t, group.InsertLinkGroupUser(context.TODO(), db, &group.LinkGroupUser{
		GroupID:            proj.ProjectGroups[0].Group.ID,
		AuthentifiedUserID: u.ID,
		Admin:              true,
	}))

	pip := sdk.Pipeline{
		ProjectID:  proj.ID,
		ProjectKey: proj.Key,
		Name:       "pip1",
	}

	require.NoError(t, pipeline.InsertPipeline(api.mustDB(), &pip))

	wf := sdk.Workflow{
		Name:       "workflow1",
		ProjectID:  proj.ID,
		ProjectKey: proj.Key,
		WorkflowData: sdk.WorkflowData{
			Node: sdk.Node{
				Name: "root",
				Context: &sdk.NodeContext{
					PipelineID: pip.ID,
				},
			},
		},
	}

<<<<<<< HEAD
	require.NoError(t, workflow.Insert(context.TODO(), api.mustDB(), api.Cache, *proj, &wf))
=======
	require.NoError(t, workflow.Insert(context.TODO(), db, api.Cache, *proj, &wf))
>>>>>>> 7b09f776

	vars := map[string]string{
		"permProjectKey": proj.Key,
	}
	uri := api.Router.GetRoute("GET", api.getWorkflowsHandler, vars)
	require.NotEmpty(t, uri)
	req := assets.NewAuthentifiedRequest(t, u, pass, "GET", uri, nil)

	//Do the request
	w := httptest.NewRecorder()
	api.Router.Mux.ServeHTTP(w, req)
	assert.Equal(t, 200, w.Code)

	wfList := []sdk.Workflow{}
	require.NoError(t, json.Unmarshal(w.Body.Bytes(), &wfList))
	require.Len(t, wfList, 1)
	for _, w := range wfList {
		assert.Equal(t, true, w.Permissions.Readable, "readable should be true")
		assert.Equal(t, true, w.Permissions.Writable, "writable should be true")
		assert.Equal(t, true, w.Permissions.Executable, "writable should be true")
	}

	var err error

	userAdmin, passAdmin := assets.InsertAdminUser(t, db)
	uri = api.Router.GetRoute("GET", api.getWorkflowsHandler, vars)
	req, err = http.NewRequest("GET", uri, nil)
	require.NoError(t, err)
	assets.AuthentifyRequest(t, req, userAdmin, passAdmin)

	// Do the request
	w = httptest.NewRecorder()
	api.Router.Mux.ServeHTTP(w, req)
	assert.Equal(t, 200, w.Code)

	wfList = []sdk.Workflow{}
	test.NoError(t, json.Unmarshal(w.Body.Bytes(), &wfList))
	for _, w := range wfList {
		assert.Equal(t, true, w.Permissions.Readable, "readable should be true")
		assert.Equal(t, true, w.Permissions.Writable, "writable should be true")
		assert.Equal(t, true, w.Permissions.Executable, "executable should be true")
	}

	userMaintainer, passMaintainer := assets.InsertMaintainerUser(t, db)
	uri = api.Router.GetRoute("GET", api.getWorkflowsHandler, vars)
	req, err = http.NewRequest("GET", uri, nil)
	test.NoError(t, err)
	assets.AuthentifyRequest(t, req, userMaintainer, passMaintainer)

	// Do the request
	w = httptest.NewRecorder()
	api.Router.Mux.ServeHTTP(w, req)
	assert.Equal(t, 200, w.Code)

	wfList = []sdk.Workflow{}
	test.NoError(t, json.Unmarshal(w.Body.Bytes(), &wfList))
	for _, w := range wfList {
		assert.Equal(t, true, w.Permissions.Readable, "readable should be true")
		assert.Equal(t, false, w.Permissions.Writable, "writable should be false")
		assert.Equal(t, false, w.Permissions.Executable, "executable should be false")
	}
}

func Test_getWorkflowNotificationsConditionsHandler(t *testing.T) {
	api, db, router := newTestAPI(t)

	u, pass := assets.InsertAdminUser(t, db)
	consumer, _ := authentication.LoadConsumerByTypeAndUserID(context.TODO(), db, sdk.ConsumerLocal, u.ID, authentication.LoadConsumerOptions.WithAuthentifiedUser)
	key := sdk.RandomString(10)
	proj := assets.InsertTestProject(t, db, api.Cache, key, key)

	//First pipeline
	pip := sdk.Pipeline{
		ProjectID:  proj.ID,
		ProjectKey: proj.Key,
		Name:       "pip1",
	}
	test.NoError(t, pipeline.InsertPipeline(db, &pip))

	s := sdk.NewStage("stage 1")
	s.Enabled = true
	s.PipelineID = pip.ID
	test.NoError(t, pipeline.InsertStage(db, s))
	j := &sdk.Job{
		Enabled: true,
		Action: sdk.Action{
			Enabled: true,
		},
	}
	test.NoError(t, pipeline.InsertJob(db, j, s.ID, &pip))
	s.Jobs = append(s.Jobs, *j)

	pip.Stages = append(pip.Stages, *s)

	//Second pipeline
	pip2 := sdk.Pipeline{
		ProjectID:  proj.ID,
		ProjectKey: proj.Key,
		Name:       "pip2",
	}
	test.NoError(t, pipeline.InsertPipeline(db, &pip2))
	s = sdk.NewStage("stage 1")
	s.Enabled = true
	s.PipelineID = pip2.ID
	test.NoError(t, pipeline.InsertStage(db, s))
	j = &sdk.Job{
		Enabled: true,
		Action: sdk.Action{
			Enabled: true,
		},
	}
	test.NoError(t, pipeline.InsertJob(db, j, s.ID, &pip2))
	s.Jobs = append(s.Jobs, *j)

	w := sdk.Workflow{
		Name:       "test_1",
		ProjectID:  proj.ID,
		ProjectKey: proj.Key,
		WorkflowData: sdk.WorkflowData{
			Node: sdk.Node{
				Name: "root",
				Type: sdk.NodeTypePipeline,
				Context: &sdk.NodeContext{
					PipelineID: pip.ID,
				},
				Triggers: []sdk.NodeTrigger{
					{
						ChildNode: sdk.Node{
							Name: "child",
							Type: sdk.NodeTypePipeline,
							Context: &sdk.NodeContext{
								PipelineID: pip.ID,
							},
						},
					},
				},
			},
		},
	}

	proj2, errP := project.Load(context.TODO(), api.mustDB(), proj.Key, project.LoadOptions.WithPipelines, project.LoadOptions.WithGroups, project.LoadOptions.WithIntegrations)
	test.NoError(t, errP)

	test.NoError(t, workflow.Insert(context.TODO(), db, api.Cache, *proj2, &w))
	w1, err := workflow.Load(context.TODO(), db, api.Cache, *proj, "test_1", workflow.LoadOptions{})
	test.NoError(t, err)

	wrCreate, err := workflow.CreateRun(api.mustDB(), w1, nil, u)
	assert.NoError(t, err)
	wrCreate.Workflow = *w1
	_, errMR := workflow.StartWorkflowRun(context.TODO(), db, api.Cache, *proj, wrCreate, &sdk.WorkflowRunPostHandlerOption{
		Manual: &sdk.WorkflowNodeRunManual{Username: u.GetUsername()},
	}, consumer, nil)
	if errMR != nil {
		test.NoError(t, errMR)
	}
	//Prepare request
	vars := map[string]string{
		"key":              proj.Key,
		"permWorkflowName": w1.Name,
	}
	uri := router.GetRoute("GET", api.getWorkflowNotificationsConditionsHandler, vars)
	test.NotEmpty(t, uri)
	req := assets.NewAuthentifiedRequest(t, u, pass, "GET", uri, vars)

	//Do the request
	writer := httptest.NewRecorder()
	router.Mux.ServeHTTP(writer, req)
	assert.Equal(t, 200, writer.Code)

	data := struct {
		Operators      map[string]string `json:"operators"`
		ConditionNames []string          `json:"names"`
	}{}
	test.NoError(t, json.Unmarshal(writer.Body.Bytes(), &data))

	found := false
	for _, conditionName := range data.ConditionNames {
		if conditionName == "cds.ui.pipeline.run" {
			found = true
			break
		}
	}

	if !found {
		t.Errorf("cannot find cds.ui.pipeline.run variable in response : %+v", data)
	}
}

func Test_getWorkflowHandler(t *testing.T) {
	api, db, router := newTestAPI(t)

	// Init user
	u, pass := assets.InsertAdminUser(t, db)
	// Init project
	key := sdk.RandomString(10)
	proj := assets.InsertTestProject(t, db, api.Cache, key, key)
	//Prepare request
	vars := map[string]string{
		"key":              proj.Key,
		"permWorkflowName": "workflow1",
	}
	uri := router.GetRoute("GET", api.getWorkflowHandler, vars)
	test.NotEmpty(t, uri)

	req := assets.NewAuthentifiedRequest(t, u, pass, "GET", uri, nil)
	//Do the request
	w := httptest.NewRecorder()
	router.Mux.ServeHTTP(w, req)
	assert.Equal(t, 404, w.Code)
}

func Test_getWorkflowHandler_CheckPermission(t *testing.T) {
	api, db, _ := newTestAPI(t)

	u, pass := assets.InsertLambdaUser(t, db)
	proj := assets.InsertTestProject(t, db, api.Cache, sdk.RandomString(10), sdk.RandomString(10))
	require.NoError(t, group.InsertLinkGroupUser(context.TODO(), db, &group.LinkGroupUser{
		GroupID:            proj.ProjectGroups[0].Group.ID,
		AuthentifiedUserID: u.ID,
		Admin:              true,
	}))

	pip := sdk.Pipeline{
		ProjectID:  proj.ID,
		ProjectKey: proj.Key,
		Name:       "pip1",
	}

	test.NoError(t, pipeline.InsertPipeline(api.mustDB(), &pip))

	wf := sdk.Workflow{
		Name:       "workflow1",
		ProjectID:  proj.ID,
		ProjectKey: proj.Key,
		WorkflowData: sdk.WorkflowData{
			Node: sdk.Node{
				Name: "root",
				Context: &sdk.NodeContext{
					PipelineID: pip.ID,
				},
			},
		},
	}

	require.NoError(t, workflow.Insert(context.TODO(), db, api.Cache, *proj, &wf))

	vars := map[string]string{
		"key":              proj.Key,
		"permWorkflowName": "workflow1",
	}
	uri := api.Router.GetRoute("GET", api.getWorkflowHandler, vars)
	test.NotEmpty(t, uri)
	req := assets.NewAuthentifiedRequest(t, u, pass, "GET", uri, nil)

	//Do the request
	w := httptest.NewRecorder()
	api.Router.Mux.ServeHTTP(w, req)
	assert.Equal(t, 200, w.Code)

	wfGet := sdk.Workflow{}
	test.NoError(t, json.Unmarshal(w.Body.Bytes(), &wfGet))
	assert.Equal(t, true, wfGet.Permissions.Readable, "readable should be true")
	assert.Equal(t, true, wfGet.Permissions.Writable, "writable should be true")
	assert.Equal(t, true, wfGet.Permissions.Executable, "writable should be true")

	var err error

	userAdmin, passAdmin := assets.InsertAdminUser(t, db)
	uri = api.Router.GetRoute(http.MethodGet, api.getWorkflowHandler, vars)
	req, err = http.NewRequest(http.MethodGet, uri, nil)
	test.NoError(t, err)
	assets.AuthentifyRequest(t, req, userAdmin, passAdmin)

	// Do the request
	w = httptest.NewRecorder()
	api.Router.Mux.ServeHTTP(w, req)
	assert.Equal(t, 200, w.Code)

	wfGet = sdk.Workflow{}
	test.NoError(t, json.Unmarshal(w.Body.Bytes(), &wfGet))
	assert.Equal(t, true, wfGet.Permissions.Readable, "readable should be true")
	assert.Equal(t, true, wfGet.Permissions.Writable, "writable should be true")
	assert.Equal(t, true, wfGet.Permissions.Executable, "executable should be true")

	userMaintainer, passMaintainer := assets.InsertMaintainerUser(t, db)
	uri = api.Router.GetRoute("GET", api.getWorkflowHandler, vars)
	req, err = http.NewRequest("GET", uri, nil)
	test.NoError(t, err)
	assets.AuthentifyRequest(t, req, userMaintainer, passMaintainer)

	// Do the request
	w = httptest.NewRecorder()
	api.Router.Mux.ServeHTTP(w, req)
	assert.Equal(t, 200, w.Code)

	wfGet = sdk.Workflow{}
	test.NoError(t, json.Unmarshal(w.Body.Bytes(), &wfGet))
	assert.Equal(t, true, wfGet.Permissions.Readable, "readable should be true")
	assert.Equal(t, false, wfGet.Permissions.Writable, "writable should be false")
	assert.Equal(t, false, wfGet.Permissions.Executable, "executable should be false")

}

func Test_getWorkflowHandler_AsProvider(t *testing.T) {
	api, db, tsURL := newTestServer(t)

	admin, _ := assets.InsertAdminUser(t, db)
	localConsumer, err := authentication.LoadConsumerByTypeAndUserID(context.TODO(), api.mustDB(), sdk.ConsumerLocal, admin.ID, authentication.LoadConsumerOptions.WithAuthentifiedUser)
	require.NoError(t, err)

	_, jws, err := builtin.NewConsumer(context.TODO(), db, sdk.RandomString(10), sdk.RandomString(10), localConsumer, admin.GetGroupIDs(),
		sdk.NewAuthConsumerScopeDetails(sdk.AuthConsumerScopeProject))

	u, _ := assets.InsertLambdaUser(t, db)

	pkey := sdk.RandomString(10)
	proj := assets.InsertTestProject(t, db, api.Cache, pkey, pkey)
	require.NoError(t, group.InsertLinkGroupUser(context.TODO(), db, &group.LinkGroupUser{
		GroupID:            proj.ProjectGroups[0].Group.ID,
		AuthentifiedUserID: u.ID,
		Admin:              true,
	}))

	pip := sdk.Pipeline{
		ProjectID:  proj.ID,
		ProjectKey: proj.Key,
		Name:       "pip1",
	}

	test.NoError(t, pipeline.InsertPipeline(api.mustDB(), &pip))

	proj, _ = project.LoadByID(api.mustDB(), proj.ID,
		project.LoadOptions.WithApplications,
		project.LoadOptions.WithPipelines,
		project.LoadOptions.WithEnvironments,
		project.LoadOptions.WithGroups,
	)

	wf := sdk.Workflow{
		Name:       "workflow1",
		ProjectID:  proj.ID,
		ProjectKey: proj.Key,
		WorkflowData: sdk.WorkflowData{
			Node: sdk.Node{
				Name: "root",
				Context: &sdk.NodeContext{
					PipelineID: pip.ID,
				},
			},
		},
	}

	require.NoError(t, workflow.Insert(context.TODO(), db, api.Cache, *proj, &wf))

	sdkclient := cdsclient.NewProviderClient(cdsclient.ProviderConfig{
		Host:  tsURL,
		Token: jws,
	})

	w, err := sdkclient.WorkflowLoad(pkey, wf.Name)
	test.NoError(t, err)
	t.Logf("%+v", w)

	///
}

func Test_getWorkflowHandler_withUsage(t *testing.T) {
	api, db, router := newTestAPI(t)

	// Init user
	u, pass := assets.InsertAdminUser(t, db)
	// Init project
	key := sdk.RandomString(10)
	proj := assets.InsertTestProject(t, db, api.Cache, key, key)
	//Prepare request
	vars := map[string]string{
		"key":              proj.Key,
		"permWorkflowName": "workflow1",
	}
	uri := router.GetRoute("GET", api.getWorkflowHandler, vars)
	test.NotEmpty(t, uri)

	pip := sdk.Pipeline{
		ProjectID:  proj.ID,
		ProjectKey: proj.Key,
		Name:       "pip1",
	}

	test.NoError(t, pipeline.InsertPipeline(db, &pip))

	proj, _ = project.LoadByID(db, proj.ID,
		project.LoadOptions.WithApplications,
		project.LoadOptions.WithPipelines,
		project.LoadOptions.WithEnvironments,
		project.LoadOptions.WithGroups,
	)

	wf := sdk.Workflow{
		Name:       "workflow1",
		ProjectID:  proj.ID,
		ProjectKey: proj.Key,
		WorkflowData: sdk.WorkflowData{
			Node: sdk.Node{
				Name: "root",
				Context: &sdk.NodeContext{
					PipelineID: pip.ID,
				},
			},
		},
	}

	test.NoError(t, workflow.Insert(context.TODO(), db, api.Cache, *proj, &wf))

	req := assets.NewAuthentifiedRequest(t, u, pass, "GET", uri+"?withUsage=true", nil)
	//Do the request
	w := httptest.NewRecorder()
	router.Mux.ServeHTTP(w, req)
	assert.Equal(t, 200, w.Code)

	workflowResp := &sdk.Workflow{}
	test.NoError(t, json.Unmarshal(w.Body.Bytes(), workflowResp))

	assert.NotNil(t, workflowResp.Usage)
	assert.NotNil(t, workflowResp.Usage.Pipelines)
	assert.Equal(t, 1, len(workflowResp.Usage.Pipelines))
	assert.Equal(t, "pip1", workflowResp.Usage.Pipelines[0].Name)
}

func Test_postWorkflowHandlerWithoutRootShouldFail(t *testing.T) {
	api, db, router := newTestAPI(t)

	// Init user
	u, pass := assets.InsertAdminUser(t, db)
	// Init project
	key := sdk.RandomString(10)
	proj := assets.InsertTestProject(t, db, api.Cache, key, key)
	//Prepare request
	vars := map[string]string{
		"permProjectKey": proj.Key,
	}
	uri := router.GetRoute("POST", api.postWorkflowHandler, vars)
	test.NotEmpty(t, uri)

	var workflowResponse sdk.Workflow
	req := assets.NewAuthentifiedRequest(t, u, pass, "POST", uri, &workflowResponse)
	//Do the request
	w := httptest.NewRecorder()
	router.Mux.ServeHTTP(w, req)
	assert.Equal(t, 400, w.Code)
}

func Test_postWorkflowHandlerWithRootShouldSuccess(t *testing.T) {

	api, db, router := newTestAPI(t)

	// Init user
	u, pass := assets.InsertAdminUser(t, db)
	// Init project
	key := sdk.RandomString(10)
	proj := assets.InsertTestProject(t, db, api.Cache, key, key)
	// Init pipeline
	pip := sdk.Pipeline{
		Name:      "pipeline1",
		ProjectID: proj.ID,
	}
	test.NoError(t, pipeline.InsertPipeline(api.mustDB(), &pip))

	//Prepare request
	vars := map[string]string{
		"permProjectKey": proj.Key,
	}
	uri := router.GetRoute("POST", api.postWorkflowHandler, vars)
	require.NotEmpty(t, uri)

	// Insert application
	app := sdk.Application{
		Name:               "app1",
		RepositoryFullname: "test/app1",
		VCSServer:          "github",
	}
<<<<<<< HEAD
	require.NoError(t, application.Insert(api.mustDB(), proj.ID, &app))
=======
	require.NoError(t, application.Insert(db, *proj, &app))
>>>>>>> 7b09f776

	var workflow = &sdk.Workflow{
		Name:        "Name",
		Description: "Description",
		WorkflowData: sdk.WorkflowData{
			Node: sdk.Node{
				Type: sdk.NodeTypePipeline,
				Context: &sdk.NodeContext{
					ApplicationID: app.ID,
					PipelineID:    pip.ID,
				},
			},
		},
	}

	req := assets.NewAuthentifiedRequest(t, u, pass, "POST", uri, &workflow)
	//Do the request
	w := httptest.NewRecorder()
	router.Mux.ServeHTTP(w, req)
	assert.Equal(t, 201, w.Code)

	require.NoError(t, json.Unmarshal(w.Body.Bytes(), &workflow))
	assert.NotEqual(t, 0, workflow.ID)

	assert.NotEqual(t, 0, workflow.WorkflowData.Node.Context.ApplicationID)
	assert.NotNil(t, workflow.WorkflowData.Node.Context.DefaultPayload)

	payload, err := workflow.WorkflowData.Node.Context.DefaultPayloadToMap()
	require.NoError(t, err)

	assert.NotEmpty(t, payload["git.branch"], "git.branch should not be empty")
}
func Test_postWorkflowHandlerWithBadPayloadShouldFail(t *testing.T) {
	api, db, router := newTestAPI(t)

	// Init user
	u, pass := assets.InsertAdminUser(t, db)
	// Init project
	key := sdk.RandomString(10)
	proj := assets.InsertTestProject(t, db, api.Cache, key, key)
	// Init pipeline
	pip := sdk.Pipeline{
		Name:      "pipeline1",
		ProjectID: proj.ID,
	}
	test.NoError(t, pipeline.InsertPipeline(api.mustDB(), &pip))

	//Prepare request
	vars := map[string]string{
		"permProjectKey": proj.Key,
	}
	uri := router.GetRoute("POST", api.postWorkflowHandler, vars)
	require.NotEmpty(t, uri)

	// Insert application
	app := sdk.Application{
		Name:               "app1",
		RepositoryFullname: "test/app1",
		VCSServer:          "github",
	}
<<<<<<< HEAD
	require.NoError(t, application.Insert(api.mustDB(), proj.ID, &app))
=======
	require.NoError(t, application.Insert(db, *proj, &app))
>>>>>>> 7b09f776

	var workflow = &sdk.Workflow{
		Name:        "Name",
		Description: "Description",
		WorkflowData: sdk.WorkflowData{
			Node: sdk.Node{
				Type: sdk.NodeTypePipeline,
				Context: &sdk.NodeContext{
					ApplicationID:  app.ID,
					PipelineID:     pip.ID,
					DefaultPayload: map[string]string{"cds.test": "test"},
				},
			},
		},
	}

	req := assets.NewAuthentifiedRequest(t, u, pass, "POST", uri, &workflow)
	//Do the request
	w := httptest.NewRecorder()
	router.Mux.ServeHTTP(w, req)
	assert.Equal(t, 400, w.Code)
}

func Test_putWorkflowHandler(t *testing.T) {
	api, db, router := newTestAPI(t)

	// Init user
	u, pass := assets.InsertAdminUser(t, db)

	require.NoError(t, workflow.CreateBuiltinWorkflowHookModels(api.mustDB()))

	repoHookModel, err := workflow.LoadHookModelByName(db, sdk.RepositoryWebHookModel.Name)
	assert.NoError(t, err)

	mockVCSservice, _ := assets.InsertService(t, db, "Test_putWorkflowHandler_TypeVCS", sdk.TypeVCS)
	defer func() {
		_ = services.Delete(db, mockVCSservice)
	}()
	mockHookservice, _ := assets.InsertService(t, db, "Test_putWorkflowHandler_TypeHooks", sdk.TypeHooks)
	defer func() {
		_ = services.Delete(db, mockHookservice)
	}()

	updatehookCalled := false

	//This is a mock for the repositories service
	services.HTTPClient = mock(
		func(r *http.Request) (*http.Response, error) {
			body := new(bytes.Buffer)
			w := new(http.Response)
			enc := json.NewEncoder(body)
			w.Body = ioutil.NopCloser(body)

			switch r.URL.String() {
			case "/vcs/github/repos/foo/bar/branches":
				bs := []sdk.VCSBranch{}
				b := sdk.VCSBranch{
					DisplayID: "master",
					Default:   true,
				}
				bs = append(bs, b)
				if err := enc.Encode(bs); err != nil {
					return writeError(w, err)
				}
			case "/task/bulk":
				hooks := map[string]sdk.NodeHook{}
				if err := service.UnmarshalBody(r, &hooks); err != nil {
					return nil, sdk.WithStack(err)
				}
				for k, h := range hooks {
					if h.HookModelName == sdk.RepositoryWebHookModelName {
						cfg := hooks[k].Config
						cfg["webHookURL"] = sdk.WorkflowNodeHookConfigValue{
							Value:        "http://lolcat.host",
							Configurable: false,
						}
					}
				}
				if err := enc.Encode(hooks); err != nil {
					return writeError(w, err)
				}
			case "/vcs/github/webhooks":
				hookInfo := repositoriesmanager.WebhooksInfos{
					WebhooksSupported: true,
					WebhooksDisabled:  false,
				}
				if err := enc.Encode(hookInfo); err != nil {
					return writeError(w, err)
				}
			case "/vcs/github/repos/foo/bar/hooks":
				hook := sdk.VCSHook{}
				if err := service.UnmarshalBody(r, &hook); err != nil {
					return nil, sdk.WithStack(err)
				}
				hook.ID = "666"
				hook.Events = []string{"push"}
				if err := enc.Encode(hook); err != nil {
					return writeError(w, err)
				}
			case "/vcs/github/repos/foo/bar/hooks?url=http%3A%2F%2Flolcat.host&id=666":
				updatehookCalled = true
				hook := sdk.VCSHook{}
				if err := service.UnmarshalBody(r, &hook); err != nil {
					return nil, sdk.WithStack(err)
				}
				assert.Equal(t, len(hook.Events), 2)
				if err := enc.Encode(hook); err != nil {
					return writeError(w, err)
				}
			default:
				t.Fatalf("unknown route %s", r.URL.String())
			}

			return w, nil
		},
	)

	// Init project
	key := sdk.RandomString(10)
	proj := assets.InsertTestProject(t, db, api.Cache, key, key)
	vcsServer := sdk.ProjectVCSServerLink{
		ProjectID: proj.ID,
		Name:      "github",
	}
	vcsServer.Set("token", "foo")
	vcsServer.Set("secret", "bar")
	assert.NoError(t, repositoriesmanager.InsertProjectVCSServerLink(context.TODO(), db, &vcsServer))

	// Init pipeline
	pip := sdk.Pipeline{
		Name:      "pipeline1",
		ProjectID: proj.ID,
	}
	test.NoError(t, pipeline.InsertPipeline(api.mustDB(), &pip))

	// Create application
	app := sdk.Application{
		ProjectID:          proj.ID,
		Name:               sdk.RandomString(10),
		RepositoryFullname: "foo/bar",
		VCSServer:          "github",
	}
	require.NoError(t, application.Insert(db, proj.ID, &app))
	require.NoError(t, repositoriesmanager.InsertForApplication(db, &app))

	//Prepare request
	vars := map[string]string{
		"permProjectKey": proj.Key,
	}
	uri := router.GetRoute("POST", api.postWorkflowHandler, vars)
	test.NotEmpty(t, uri)

	var workflow = &sdk.Workflow{
		Name:        "Name",
		Description: "Description",
		WorkflowData: sdk.WorkflowData{
			Node: sdk.Node{
				Type: sdk.NodeTypePipeline,
				Context: &sdk.NodeContext{
					PipelineID:    pip.ID,
					ApplicationID: app.ID,
				},
				Hooks: []sdk.NodeHook{
					{
						Config:        repoHookModel.DefaultConfig,
						HookModelName: repoHookModel.Name,
						HookModelID:   repoHookModel.ID,
					},
				},
			},
		},
	}

	req := assets.NewAuthentifiedRequest(t, u, pass, "POST", uri, &workflow)

	//Do the request
	w := httptest.NewRecorder()
	router.Mux.ServeHTTP(w, req)
	assert.Equal(t, 201, w.Code)
	test.NoError(t, json.Unmarshal(w.Body.Bytes(), &workflow))
	assert.False(t, updatehookCalled)

	//Prepare request
	vars = map[string]string{
		"key":              proj.Key,
		"permWorkflowName": "Name",
	}
	uri = router.GetRoute("PUT", api.putWorkflowHandler, vars)
	test.NotEmpty(t, uri)

	model := sdk.IntegrationModel{
		Name:  sdk.RandomString(10),
		Event: true,
	}
	require.NoError(t, integration.InsertModel(db, &model))

	projInt := sdk.ProjectIntegration{
		Config: sdk.IntegrationConfig{
			"test": sdk.IntegrationConfigValue{
				Description: "here is a test",
				Type:        sdk.IntegrationConfigTypeString,
				Value:       "test",
			},
		},
		Name:               sdk.RandomString(10),
		ProjectID:          proj.ID,
		Model:              model,
		IntegrationModelID: model.ID,
	}
	test.NoError(t, integration.InsertIntegration(db, &projInt))

	var workflow1 = &sdk.Workflow{
		Name:        "Name",
		Description: "Description 2",
		WorkflowData: sdk.WorkflowData{
			Node: sdk.Node{
				Type: sdk.NodeTypePipeline,
				Context: &sdk.NodeContext{
					PipelineID:    pip.ID,
					ApplicationID: app.ID,
				},
				Hooks: []sdk.NodeHook{
					{
						Config:        repoHookModel.DefaultConfig,
						HookModelName: repoHookModel.Name,
						HookModelID:   repoHookModel.ID,
					},
				},
			},
		},
		EventIntegrations: []sdk.ProjectIntegration{projInt},
	}
	workflow1.WorkflowData.Node.Hooks[0].Config[sdk.HookConfigEventFilter] = sdk.WorkflowNodeHookConfigValue{
		Value:        "push;create",
		Configurable: true,
		Type:         sdk.HookConfigTypeMultiChoice,
	}

	req = assets.NewAuthentifiedRequest(t, u, pass, "PUT", uri, &workflow1)

	//Do the request
	w = httptest.NewRecorder()
	router.Mux.ServeHTTP(w, req)
	assert.Equal(t, 200, w.Code)

	test.NoError(t, json.Unmarshal(w.Body.Bytes(), &workflow1))

	assert.NotEqual(t, 0, workflow1.ID)
	assert.Equal(t, "Description 2", workflow1.Description)

	assert.NotEqual(t, 0, workflow1.WorkflowData.Node.Context.ApplicationID)
	assert.NotNil(t, workflow1.WorkflowData.Node.Context.DefaultPayload)
	assert.NotNil(t, workflow1.EventIntegrations)

	payload, err := workflow1.WorkflowData.Node.Context.DefaultPayloadToMap()
	test.NoError(t, err)
	assert.True(t, updatehookCalled)

	assert.NotEmpty(t, payload["git.branch"], "git.branch should not be empty")
}

func Test_deleteWorkflowEventIntegrationHandler(t *testing.T) {
	api, db, router := newTestAPI(t)

	// Init user
	u, pass := assets.InsertAdminUser(t, db)
	// Init project
	key := sdk.RandomString(10)
	proj := assets.InsertTestProject(t, db, api.Cache, key, key)
	// Init pipeline
	pip := sdk.Pipeline{
		Name:      "pipeline1",
		ProjectID: proj.ID,
	}
	test.NoError(t, pipeline.InsertPipeline(api.mustDB(), &pip))
	//Prepare request
	vars := map[string]string{
		"permProjectKey": proj.Key,
	}
	uri := router.GetRoute("POST", api.postWorkflowHandler, vars)
	test.NotEmpty(t, uri)

	var wf = &sdk.Workflow{
		Name:        "Name",
		Description: "Description",
		WorkflowData: sdk.WorkflowData{
			Node: sdk.Node{
				Type: sdk.NodeTypePipeline,
				Context: &sdk.NodeContext{
					PipelineID: pip.ID,
				},
			},
		},
	}

	req := assets.NewAuthentifiedRequest(t, u, pass, "POST", uri, &wf)

	//Do the request
	w := httptest.NewRecorder()
	router.Mux.ServeHTTP(w, req)
	assert.Equal(t, 201, w.Code)
	test.NoError(t, json.Unmarshal(w.Body.Bytes(), &wf))

	//Prepare request
	vars = map[string]string{
		"key":              proj.Key,
		"permWorkflowName": "Name",
	}
	uri = router.GetRoute("PUT", api.putWorkflowHandler, vars)
	require.NotEmpty(t, uri)

	// Insert application
	app := sdk.Application{
		Name:               "app1",
		RepositoryFullname: "test/app1",
		VCSServer:          "github",
	}
<<<<<<< HEAD
	require.NoError(t, application.Insert(api.mustDB(), proj.ID, &app))
=======
	require.NoError(t, application.Insert(db, *proj, &app))
>>>>>>> 7b09f776

	model := sdk.IntegrationModel{
		Name:  sdk.RandomString(10),
		Event: true,
	}
<<<<<<< HEAD
	require.NoError(t, integration.InsertModel(api.mustDB(), &model))
=======
	require.NoError(t, integration.InsertModel(db, &model))
>>>>>>> 7b09f776

	projInt := sdk.ProjectIntegration{
		Config: sdk.IntegrationConfig{
			"test": sdk.IntegrationConfigValue{
				Description: "here is a test",
				Type:        sdk.IntegrationConfigTypeString,
				Value:       "test",
			},
		},
		Name:               sdk.RandomString(10),
		ProjectID:          proj.ID,
		Model:              model,
		IntegrationModelID: model.ID,
	}
	test.NoError(t, integration.InsertIntegration(db, &projInt))

	var workflow1 = &sdk.Workflow{
		Name:        "Name",
		Description: "Description 2",
		WorkflowData: sdk.WorkflowData{
			Node: sdk.Node{
				Type: sdk.NodeTypePipeline,
				Context: &sdk.NodeContext{
					PipelineID:    pip.ID,
					ApplicationID: app.ID,
				},
			},
		},
		EventIntegrations: []sdk.ProjectIntegration{projInt},
	}

	req = assets.NewAuthentifiedRequest(t, u, pass, "PUT", uri, &workflow1)

	//Do the request
	w = httptest.NewRecorder()
	router.Mux.ServeHTTP(w, req)
	assert.Equal(t, 200, w.Code)

	test.NoError(t, json.Unmarshal(w.Body.Bytes(), &workflow1))

	assert.NotEqual(t, 0, workflow1.ID)
	assert.Equal(t, "Description 2", workflow1.Description)

	assert.NotEqual(t, 0, workflow1.WorkflowData.Node.Context.ApplicationID)
	assert.NotNil(t, workflow1.WorkflowData.Node.Context.DefaultPayload)
	assert.NotNil(t, workflow1.EventIntegrations)
	assert.Equal(t, len(workflow1.EventIntegrations), 1)

	vars["integrationID"] = fmt.Sprintf("%d", projInt.ID)
	uri = router.GetRoute("DELETE", api.deleteWorkflowEventsIntegrationHandler, vars)
	req = assets.NewAuthentifiedRequest(t, u, pass, "DELETE", uri, nil)

	//Do the request
	w = httptest.NewRecorder()
	router.Mux.ServeHTTP(w, req)
	assert.Equal(t, 200, w.Code)

	wfUpdated, err := workflow.Load(context.TODO(), api.mustDB(), api.Cache, *proj, wf.Name, workflow.LoadOptions{WithIntegrations: true})
	test.NoError(t, err, "cannot load workflow")

	test.Equal(t, 0, len(wfUpdated.EventIntegrations))
}

func Test_postWorkflowHandlerWithError(t *testing.T) {
	t.SkipNow()

	// This call on postWorkflowHandler should raise an error
	// because default payload on non-root node should be illegal
	// issue #4593

	api, db, router := newTestAPI(t)

	// Init user
	u, pass := assets.InsertAdminUser(t, db)
	// Init project
	key := sdk.RandomString(10)
	proj := assets.InsertTestProject(t, db, api.Cache, key, key)
	// Init pipeline
	pip := sdk.Pipeline{
		Name:      "pipeline1",
		ProjectID: proj.ID,
	}

	require.NoError(t, pipeline.InsertPipeline(api.mustDB(), &pip))

	//Prepare request
	vars := map[string]string{
		"permProjectKey": proj.Key,
	}
	uri := router.GetRoute("POST", api.postWorkflowHandler, vars)
	test.NotEmpty(t, uri)

	var workflow = &sdk.Workflow{
		Name:        "Name",
		Description: "Description",
		WorkflowData: sdk.WorkflowData{
			Node: sdk.Node{
				Type: sdk.NodeTypePipeline,
				Context: &sdk.NodeContext{
					PipelineID: pip.ID,
				},
				Triggers: []sdk.NodeTrigger{{
					ChildNode: sdk.Node{
						Type: sdk.NodeTypePipeline,
						Context: &sdk.NodeContext{
							PipelineID: pip.ID,
							DefaultPayload: map[string]interface{}{
								"test": "content",
							},
						},
					},
				}},
			},
		},
	}

	req := assets.NewAuthentifiedRequest(t, u, pass, "POST", uri, &workflow)

	//Do the request
	w := httptest.NewRecorder()
	router.Mux.ServeHTTP(w, req)
	assert.Equal(t, 400, w.Code)
}

func Test_postWorkflowRollbackHandler(t *testing.T) {

	api, db, router := newTestAPI(t)

	// Init user
	u, pass := assets.InsertAdminUser(t, db)
	// Init project
	key := sdk.RandomString(10)
	proj := assets.InsertTestProject(t, db, api.Cache, key, key)

	// Init pipeline
	pip := sdk.Pipeline{
		Name:      "pipeline1",
		ProjectID: proj.ID,
	}
	test.NoError(t, pipeline.InsertPipeline(api.mustDB(), &pip))

	// Create WORKFLOW NAME

	//Prepare request
	vars := map[string]string{
		"permProjectKey": proj.Key,
	}
	uri := router.GetRoute("POST", api.postWorkflowHandler, vars)
	test.NotEmpty(t, uri)

	var wf = &sdk.Workflow{
		Name:        "Name",
		Description: "Description",
		WorkflowData: sdk.WorkflowData{
			Node: sdk.Node{
				Type: sdk.NodeTypePipeline,
				Context: &sdk.NodeContext{
					PipelineID: pip.ID,
				},
			},
		},
	}

	req := assets.NewAuthentifiedRequest(t, u, pass, "POST", uri, &wf)

	//Do the request
	w := httptest.NewRecorder()
	router.Mux.ServeHTTP(w, req)
	assert.Equal(t, 201, w.Code)
	test.NoError(t, json.Unmarshal(w.Body.Bytes(), &wf))

	// UPDATE WORKFLOW : add APPLICATION ON ROOT NODE

	//Prepare request
	vars = map[string]string{
		"key":              proj.Key,
		"permWorkflowName": "Name",
	}
	uri = router.GetRoute("PUT", api.putWorkflowHandler, vars)
	test.NotEmpty(t, uri)

	// Insert application
	app := sdk.Application{
		Name:               "app1",
		RepositoryFullname: "test/app1",
		VCSServer:          "github",
	}
<<<<<<< HEAD
	require.NoError(t, application.Insert(api.mustDB(), proj.ID, &app))
=======
	require.NoError(t, application.Insert(db, *proj, &app))
>>>>>>> 7b09f776

	var workflow1 = &sdk.Workflow{
		ID:          wf.ID,
		Name:        "Name",
		Description: "Description 2",
		WorkflowData: sdk.WorkflowData{
			Node: sdk.Node{
				Type: sdk.NodeTypePipeline,
				Context: &sdk.NodeContext{
					ApplicationID: app.ID,
					PipelineID:    pip.ID,
				},
			},
		},
	}

	req = assets.NewAuthentifiedRequest(t, u, pass, "PUT", uri, &workflow1)
	//Do the request
	w = httptest.NewRecorder()
	router.Mux.ServeHTTP(w, req)
	assert.Equal(t, 200, w.Code)

	test.NoError(t, json.Unmarshal(w.Body.Bytes(), &workflow1))

	assert.NotEqual(t, 0, workflow1.ID)
	assert.Equal(t, "Description 2", workflow1.Description)

	assert.NotEqual(t, 0, workflow1.WorkflowData.Node.Context.ApplicationID)
	assert.NotNil(t, workflow1.WorkflowData.Node.Context.DefaultPayload)

	payload, err := workflow1.WorkflowData.Node.Context.DefaultPayloadToMap()
	test.NoError(t, err)

	assert.NotEmpty(t, payload["git.branch"], "git.branch should not be empty")

	test.NoError(t, workflow.CompleteWorkflow(context.Background(), db, wf, *proj, workflow.LoadOptions{}))
	eWf, err := exportentities.NewWorkflow(context.TODO(), *wf)

	test.NoError(t, err)
	wfBts, err := yaml.Marshal(eWf)
	test.NoError(t, err)
	eWfUpdate, err := exportentities.NewWorkflow(context.TODO(), *workflow1)
	test.NoError(t, err)
	wfUpdatedBts, err := yaml.Marshal(eWfUpdate)
	test.NoError(t, err)

	// INSERT AUDIT

	wfAudit := sdk.AuditWorkflow{
		AuditCommon: sdk.AuditCommon{
			Created:     time.Now(),
			EventType:   "WorkflowUpdate",
			TriggeredBy: u.Username,
		},
		ProjectKey: proj.Key,
		WorkflowID: wf.ID,
		DataType:   "yaml",
		DataBefore: string(wfBts),
		DataAfter:  string(wfUpdatedBts),
	}
	test.NoError(t, workflow.InsertAudit(api.mustDB(), &wfAudit))

	// ROLLBACK TO PREVIOUS WORKFLOW

	//Prepare request
	vars = map[string]string{
		"key":              proj.Key,
		"permWorkflowName": "Name",
		"auditID":          fmt.Sprintf("%d", wfAudit.ID),
	}
	uri = router.GetRoute("POST", api.postWorkflowRollbackHandler, vars)
	test.NotEmpty(t, uri)
	req = assets.NewAuthentifiedRequest(t, u, pass, "POST", uri, nil)

	//Do the request
	w = httptest.NewRecorder()
	router.Mux.ServeHTTP(w, req)
	assert.Equal(t, 200, w.Code)

	var wfRollback sdk.Workflow
	test.NoError(t, json.Unmarshal(w.Body.Bytes(), &wfRollback))

	test.Equal(t, int64(0), wfRollback.WorkflowData.Node.Context.ApplicationID)

	assert.Equal(t, true, wfRollback.Permissions.Readable)
	assert.Equal(t, true, wfRollback.Permissions.Executable)
	assert.Equal(t, true, wfRollback.Permissions.Writable)
}

func Test_postAndDeleteWorkflowLabelHandler(t *testing.T) {
	api, db, router := newTestAPI(t)

	u, jwt := assets.InsertAdminUser(t, db)

	key := sdk.RandomString(10)
	proj := assets.InsertTestProject(t, db, api.Cache, key, key)

	pip := sdk.Pipeline{
		Name:      "pipeline1",
		ProjectID: proj.ID,
	}
	require.NoError(t, pipeline.InsertPipeline(api.mustDB(), &pip))

	name := sdk.RandomString(10)
	var wf = &sdk.Workflow{
		Name:        name,
		Description: "Description",
		WorkflowData: sdk.WorkflowData{
			Node: sdk.Node{
				Type: sdk.NodeTypePipeline,
				Context: &sdk.NodeContext{
					PipelineID: pip.ID,
				},
			},
		},
	}
	uri := router.GetRoute("POST", api.postWorkflowHandler, map[string]string{
		"permProjectKey": proj.Key,
	})
	req := assets.NewAuthentifiedRequest(t, u, jwt, "POST", uri, &wf)
	w := httptest.NewRecorder()
	router.Mux.ServeHTTP(w, req)
	require.Equal(t, 201, w.Code)
	require.NoError(t, json.Unmarshal(w.Body.Bytes(), &wf))

	lbl1 := sdk.Label{
		Name:      sdk.RandomString(5),
		ProjectID: proj.ID,
	}
	uri = router.GetRoute("POST", api.postWorkflowLabelHandler, map[string]string{
		"key":              proj.Key,
		"permWorkflowName": name,
	})
	req = assets.NewAuthentifiedRequest(t, u, jwt, "POST", uri, &lbl1)
	w = httptest.NewRecorder()
	router.Mux.ServeHTTP(w, req)
	require.Equal(t, 200, w.Code)
	require.NoError(t, json.Unmarshal(w.Body.Bytes(), &lbl1))

	require.NotEqual(t, 0, lbl1.ID)
	require.Equal(t, proj.ID, lbl1.ProjectID)
	require.Equal(t, wf.ID, lbl1.WorkflowID)

	wfUpdated, err := workflow.Load(context.TODO(), db, api.Cache, *proj, wf.Name, workflow.LoadOptions{WithLabels: true})
	require.NoError(t, err)
	require.NotNil(t, wfUpdated.Labels)
	require.Equal(t, 1, len(wfUpdated.Labels))
	require.Equal(t, lbl1.Name, wfUpdated.Labels[0].Name)

	// Unlink label
	uri = router.GetRoute("DELETE", api.deleteWorkflowLabelHandler, map[string]string{
		"key":              proj.Key,
		"permWorkflowName": name,
		"labelID":          fmt.Sprintf("%d", lbl1.ID),
	})
	req = assets.NewAuthentifiedRequest(t, u, jwt, "DELETE", uri, nil)
	w = httptest.NewRecorder()
	router.Mux.ServeHTTP(w, req)
	require.Equal(t, 200, w.Code)

	wfUpdated, err = workflow.Load(context.TODO(), db, api.Cache, *proj, wf.Name, workflow.LoadOptions{WithLabels: true})
	require.NoError(t, err)
	require.Equal(t, 0, len(wfUpdated.Labels))
}

func Test_deleteWorkflowHandler(t *testing.T) {
	api, db, router := newTestAPI(t)

	require.NoError(t, workflow.CreateBuiltinWorkflowHookModels(api.mustDB()))

	// Init user
	u, pass := assets.InsertAdminUser(t, db)
	// Init project
	key := sdk.RandomString(10)
	proj := assets.InsertTestProject(t, db, api.Cache, key, key)
	// Init pipeline
	pip := sdk.Pipeline{
		Name:      "pipeline1",
		ProjectID: proj.ID,
	}
	test.NoError(t, pipeline.InsertPipeline(api.mustDB(), &pip))

	//Prepare request
	vars := map[string]string{
		"permProjectKey": proj.Key,
	}
	uri := router.GetRoute("POST", api.postWorkflowHandler, vars)
	test.NotEmpty(t, uri)

	var wkf = &sdk.Workflow{
		Name:        "Name",
		Description: "Description",
		WorkflowData: sdk.WorkflowData{
			Node: sdk.Node{
				Type: sdk.NodeTypePipeline,
				Context: &sdk.NodeContext{
					PipelineID: pip.ID,
				},
			},
		},
	}

	req := assets.NewAuthentifiedRequest(t, u, pass, "POST", uri, &wkf)

	//Do the request
	w := httptest.NewRecorder()
	router.Mux.ServeHTTP(w, req)
	assert.Equal(t, 201, w.Code)
	test.NoError(t, json.Unmarshal(w.Body.Bytes(), &wkf))

	vars = map[string]string{
		"key":              proj.Key,
		"permWorkflowName": "Name",
	}
	uri = router.GetRoute("DELETE", api.deleteWorkflowHandler, vars)
	test.NotEmpty(t, uri)

	req = assets.NewAuthentifiedRequest(t, u, pass, "DELETE", uri, nil)

	//Do the request
	w = httptest.NewRecorder()
	router.Mux.ServeHTTP(w, req)
	assert.Equal(t, 200, w.Code)

	// Waiting until the deletion is over
	ctx, cancel := context.WithTimeout(context.TODO(), 1*time.Minute)
	defer cancel()

	tickCheck := time.NewTicker(1 * time.Second)
	defer tickCheck.Stop()

loop:
	for {
		select {
		case <-ctx.Done():
			t.Fatal(ctx.Err())
		case <-tickCheck.C:
			wk, _ := workflow.Load(ctx, db, api.Cache, *proj, wkf.Name, workflow.LoadOptions{Minimal: true})
			if wk == nil {
				break loop
			}
		}
	}

}

func TestBenchmarkGetWorkflowsWithoutAPIAsAdmin(t *testing.T) {
	t.SkipNow()

	db, cache := test.SetupPG(t)

	// Init project
	key := sdk.RandomString(10)
	proj := assets.InsertTestProject(t, db, cache, key, key)
	// Init pipeline
	pip := sdk.Pipeline{
		Name:      "pipeline1",
		ProjectID: proj.ID,
	}
	assert.NoError(t, pipeline.InsertPipeline(db, &pip))

	app := sdk.Application{
		Name: sdk.RandomString(10),
	}
	require.NoError(t, application.Insert(db, proj.ID, &app))

	prj, err := project.Load(context.TODO(), db, proj.Key,
		project.LoadOptions.WithPipelines,
		project.LoadOptions.WithApplications,
		project.LoadOptions.WithWorkflows,
	)
	assert.NoError(t, err)

	for i := 0; i < 300; i++ {
		wf := sdk.Workflow{
			ProjectID:  proj.ID,
			ProjectKey: proj.Key,
			Name:       sdk.RandomString(10),
			WorkflowData: sdk.WorkflowData{
				Node: sdk.Node{
					Name: "root",
					Context: &sdk.NodeContext{
						PipelineID:    pip.ID,
						ApplicationID: app.ID,
					},
				},
			},
		}

		assert.NoError(t, workflow.Insert(context.TODO(), db, cache, *prj, &wf))
	}

	res := testing.Benchmark(func(b *testing.B) {
		b.ResetTimer()
		for n := 0; n < b.N; n++ {
			if _, err := workflow.LoadAll(db, prj.Key); err != nil {
				b.Logf("Cannot load workflows : %v", err)
				b.Fail()
				return
			}
		}
		b.StopTimer()
	})

	t.Logf("N : %d", res.N)
	t.Logf("ns/op : %d", res.NsPerOp())
	assert.False(t, res.NsPerOp() >= 500000000, "Workflows load is too long: GOT %d and EXPECTED lower than 500000000 (500ms)", res.NsPerOp())
}

func TestBenchmarkGetWorkflowsWithAPI(t *testing.T) {
	t.SkipNow()
	api, db, router := newTestAPI(t)

	// Init project
	key := sdk.RandomString(10)
	proj := assets.InsertTestProject(t, db, api.Cache, key, key)

	// Init user
	u, pass := assets.InsertLambdaUser(t, db, &proj.ProjectGroups[0].Group)

	// Init pipeline
	pip := sdk.Pipeline{
		Name:      "pipeline1",
		ProjectID: proj.ID,
	}
	assert.NoError(t, pipeline.InsertPipeline(db, &pip))

	app := sdk.Application{
		Name: sdk.RandomString(10),
	}
	require.NoError(t, application.Insert(db, proj.ID, &app))

	prj, err := project.Load(context.TODO(), db, proj.Key,
		project.LoadOptions.WithPipelines,
		project.LoadOptions.WithApplications,
		project.LoadOptions.WithWorkflows,
	)
	assert.NoError(t, err)

	for i := 0; i < 300; i++ {
		wf := sdk.Workflow{
			ProjectID:  proj.ID,
			ProjectKey: proj.Key,
			Name:       sdk.RandomString(10),
			Groups:     proj.ProjectGroups,
			WorkflowData: sdk.WorkflowData{
				Node: sdk.Node{
					Name: "root",
					Context: &sdk.NodeContext{
						PipelineID:    pip.ID,
						ApplicationID: app.ID,
					},
				},
			},
		}

		assert.NoError(t, workflow.Insert(context.TODO(), db, api.Cache, *prj, &wf))
	}

	//Prepare request
	vars := map[string]string{
		"permProjectKey": proj.Key,
	}
	uri := router.GetRoute("GET", api.getWorkflowsHandler, vars)
	test.NotEmpty(t, uri)

	res := testing.Benchmark(func(b *testing.B) {
		b.ResetTimer()

		for n := 0; n < b.N; n++ {
			b.StopTimer()
			req := assets.NewAuthentifiedRequest(t, u, pass, "GET", uri, vars)
			b.StartTimer()
			//Do the request
			w := httptest.NewRecorder()
			router.Mux.ServeHTTP(w, req)
			assert.Equal(t, 200, w.Code)
			b.StopTimer()
			workflows := []sdk.Workflow{}
			json.Unmarshal(w.Body.Bytes(), &workflows)
			test.Equal(t, 300, len(workflows))
		}
		b.StopTimer()
	})

	t.Logf("N : %d", res.N)
	t.Logf("ns/op : %d", res.NsPerOp())
	assert.False(t, res.NsPerOp() >= 500000000, "Workflows load is too long: GOT %d and EXPECTED lower than 500000000 (500ms)", res.NsPerOp())
}

func Test_putWorkflowShouldNotCallHOOKSIfHookDoesNotChange(t *testing.T) {
	api, db, router := newTestAPI(t)

	_, _ = assets.InsertService(t, db, t.Name()+"_HOOKS", sdk.TypeHooks)

	u, pass := assets.InsertAdminUser(t, db)
	key := sdk.RandomString(10)
	proj := assets.InsertTestProject(t, db, api.Cache, key, key)
	pip := sdk.Pipeline{
		Name:      "pipeline1",
		ProjectID: proj.ID,
	}
	assert.NoError(t, pipeline.InsertPipeline(db, &pip))

	wf := sdk.Workflow{
		ProjectID:  proj.ID,
		ProjectKey: proj.Key,
		Name:       sdk.RandomString(10),
		Groups:     proj.ProjectGroups,
		WorkflowData: sdk.WorkflowData{
			Node: sdk.Node{
				Name: "root",
				Context: &sdk.NodeContext{
					PipelineID: pip.ID,
				},
				Hooks: []sdk.NodeHook{
					{
						HookModelID: sdk.WebHookModel.ID,
						Config: sdk.WorkflowNodeHookConfig{
							"method": sdk.WorkflowNodeHookConfigValue{
								Value: "POST",
							},
						},
					},
				},
			},
		},
	}

	// Setup a mock for all services called by the API
	ctrl := gomock.NewController(t)
	defer ctrl.Finish()
	// The mock has been geenrated by mockgen: go get github.com/golang/mock/mockgen
	// If you have to regenerate thi mock you just have to run, from directory $GOPATH/src/github.com/ovh/cds/engine/api/services:
	// mockgen -source=http.go -destination=mock_services/services_mock.go Client
	servicesClients := mock_services.NewMockClient(ctrl)
	services.NewClient = func(_ gorp.SqlExecutor, _ []sdk.Service) services.Client {
		return servicesClients
	}
	defer func() {
		services.NewClient = services.NewDefaultClient
	}()

	// Mock the Hooks service
	servicesClients.EXPECT().
		DoJSONRequest(gomock.Any(), "POST", "/task/bulk", gomock.Any(), gomock.Any()).
		DoAndReturn(
			func(ctx context.Context, method, path string, in interface{}, out interface{}) (http.Header, int, error) {
				actualHooks, ok := in.(map[string]sdk.NodeHook)
				require.True(t, ok)
				require.Len(t, actualHooks, 1)
				for k, h := range actualHooks {
					h.Config["method"] = sdk.WorkflowNodeHookConfigValue{
						Value:        "POST",
						Configurable: true,
					}
					actualHooks[k] = h
				}
				out = actualHooks
				return nil, 200, nil
			},
		)

	// Insert the workflow
	vars := map[string]string{
		"permProjectKey": proj.Key,
	}
	uri := router.GetRoute("POST", api.postWorkflowHandler, vars)
	test.NotEmpty(t, uri)
	req := assets.NewAuthentifiedRequest(t, u, pass, "POST", uri, &wf)
	w := httptest.NewRecorder()
	router.Mux.ServeHTTP(w, req)
	assert.Equal(t, 201, w.Code)

	// Load the workflow
	vars = map[string]string{
		"key":              proj.Key,
		"permWorkflowName": wf.Name,
	}
	uri = router.GetRoute("GET", api.getWorkflowHandler, vars)
	test.NotEmpty(t, uri)
	req = assets.NewAuthentifiedRequest(t, u, pass, "GET", uri, nil)
	w = httptest.NewRecorder()
	router.Mux.ServeHTTP(w, req)

	// Unmarshal the workflow
	require.NoError(t, json.Unmarshal(w.Body.Bytes(), &wf))

	// Then call the PUT handler, it should not trigger /task/bulk on hooks service
	// Update the workflow
	uri = router.GetRoute("PUT", api.putWorkflowHandler, vars)
	test.NotEmpty(t, uri)
	req = assets.NewAuthentifiedRequest(t, u, pass, "PUT", uri, &wf)
	w = httptest.NewRecorder()
	router.Mux.ServeHTTP(w, req)
	assert.Equal(t, 200, w.Code)

}

func Test_putWorkflowWithDuplicateHooksShouldRaiseAnError(t *testing.T) {
	api, db, router := newTestAPI(t)

	_, _ = assets.InsertService(t, db, t.Name()+"_HOOKS", sdk.TypeHooks)

	u, pass := assets.InsertAdminUser(t, db)
	key := sdk.RandomString(10)
	proj := assets.InsertTestProject(t, db, api.Cache, key, key)
	pip := sdk.Pipeline{
		Name:      "pipeline1",
		ProjectID: proj.ID,
	}
	assert.NoError(t, pipeline.InsertPipeline(db, &pip))

	wf := sdk.Workflow{
		ProjectID:  proj.ID,
		ProjectKey: proj.Key,
		Name:       sdk.RandomString(10),
		Groups:     proj.ProjectGroups,
		WorkflowData: sdk.WorkflowData{
			Node: sdk.Node{
				Name: "root",
				Context: &sdk.NodeContext{
					PipelineID: pip.ID,
				},
				Hooks: []sdk.NodeHook{
					{
						HookModelID: sdk.WebHookModel.ID,
						Config: sdk.WorkflowNodeHookConfig{
							"method": sdk.WorkflowNodeHookConfigValue{
								Value: "POST",
							},
						},
					},
				},
			},
		},
	}

	// Setup a mock for all services called by the API
	ctrl := gomock.NewController(t)
	defer ctrl.Finish()
	// The mock has been geenrated by mockgen: go get github.com/golang/mock/mockgen
	// If you have to regenerate thi mock you just have to run, from directory $GOPATH/src/github.com/ovh/cds/engine/api/services:
	// mockgen -source=http.go -destination=mock_services/services_mock.go Client
	servicesClients := mock_services.NewMockClient(ctrl)
	services.NewClient = func(_ gorp.SqlExecutor, _ []sdk.Service) services.Client {
		return servicesClients
	}
	defer func() {
		services.NewClient = services.NewDefaultClient
	}()

	// Mock the Hooks service
	servicesClients.EXPECT().
		DoJSONRequest(gomock.Any(), "POST", "/task/bulk", gomock.Any(), gomock.Any()).
		DoAndReturn(
			func(ctx context.Context, method, path string, in interface{}, out interface{}) (http.Header, int, error) {
				actualHooks, ok := in.(map[string]sdk.NodeHook)
				require.True(t, ok)
				require.Len(t, actualHooks, 1)
				for k, h := range actualHooks {
					h.Config["method"] = sdk.WorkflowNodeHookConfigValue{
						Value:        "POST",
						Configurable: true,
					}
					actualHooks[k] = h
				}
				out = actualHooks
				return nil, 200, nil
			},
		)

	// Insert the workflow
	vars := map[string]string{
		"permProjectKey": proj.Key,
	}
	uri := router.GetRoute("POST", api.postWorkflowHandler, vars)
	test.NotEmpty(t, uri)
	req := assets.NewAuthentifiedRequest(t, u, pass, "POST", uri, &wf)
	w := httptest.NewRecorder()
	router.Mux.ServeHTTP(w, req)
	assert.Equal(t, 201, w.Code)

	// Load the workflow
	vars = map[string]string{
		"key":              proj.Key,
		"permWorkflowName": wf.Name,
	}
	uri = router.GetRoute("GET", api.getWorkflowHandler, vars)
	test.NotEmpty(t, uri)
	req = assets.NewAuthentifiedRequest(t, u, pass, "GET", uri, nil)
	w = httptest.NewRecorder()
	router.Mux.ServeHTTP(w, req)

	// Unmarshal the workflow
	require.NoError(t, json.Unmarshal(w.Body.Bytes(), &wf))

	// Then add another hooks with similar properties. It should raise a 400 HTTP Error

	wf.WorkflowData.Node.Hooks = append(wf.WorkflowData.Node.Hooks,
		sdk.NodeHook{
			HookModelID: sdk.WebHookModel.ID,
			Config: sdk.WorkflowNodeHookConfig{
				"method": sdk.WorkflowNodeHookConfigValue{
					Value: "POST",
				},
			},
		},
	)

	// Update the workflow
	uri = router.GetRoute("PUT", api.putWorkflowHandler, vars)
	test.NotEmpty(t, uri)
	req = assets.NewAuthentifiedRequest(t, u, pass, "PUT", uri, &wf)
	w = httptest.NewRecorder()
	router.Mux.ServeHTTP(w, req)
	assert.Equal(t, 400, w.Code)

}

func Test_getWorkflowsHandler_FilterByRepo(t *testing.T) {
	api, db, tsURL := newTestServer(t)

	admin, _ := assets.InsertAdminUser(t, db)
	localConsumer, err := authentication.LoadConsumerByTypeAndUserID(context.TODO(), api.mustDB(), sdk.ConsumerLocal, admin.ID, authentication.LoadConsumerOptions.WithAuthentifiedUser)
	require.NoError(t, err)

	_, jws, err := builtin.NewConsumer(context.TODO(), db, sdk.RandomString(10), sdk.RandomString(10), localConsumer, admin.GetGroupIDs(),
		sdk.NewAuthConsumerScopeDetails(sdk.AuthConsumerScopeProject))

	u, _ := assets.InsertLambdaUser(t, db)

	pkey := sdk.RandomString(10)
	proj := assets.InsertTestProject(t, db, api.Cache, pkey, pkey)
	require.NoError(t, group.InsertLinkGroupUser(context.TODO(), db, &group.LinkGroupUser{
		GroupID:            proj.ProjectGroups[0].Group.ID,
		AuthentifiedUserID: u.ID,
		Admin:              true,
	}))

	repofullName := sdk.RandomString(10)

	app := &sdk.Application{
		Name:               sdk.RandomString(10),
		RepositoryFullname: "ovh/" + repofullName,
	}
<<<<<<< HEAD
	require.NoError(t, application.Insert(api.mustDB(), proj.ID, app))
=======
	require.NoError(t, application.Insert(db, *proj, app))
>>>>>>> 7b09f776

	pip := sdk.Pipeline{
		ProjectID:  proj.ID,
		ProjectKey: proj.Key,
		Name:       "pip1",
	}
	test.NoError(t, pipeline.InsertPipeline(api.mustDB(), &pip))

	wf := sdk.Workflow{
		Name:       "workflow1",
		ProjectID:  proj.ID,
		ProjectKey: proj.Key,
		WorkflowData: sdk.WorkflowData{
			Node: sdk.Node{
				Name: "root",
				Context: &sdk.NodeContext{
					PipelineID:    pip.ID,
					ApplicationID: app.ID,
				},
			},
		},
	}
	require.NoError(t, workflow.Insert(context.TODO(), db, api.Cache, *proj, &wf))

	wf2 := sdk.Workflow{
		Name:       "workflow2",
		ProjectID:  proj.ID,
		ProjectKey: proj.Key,
		WorkflowData: sdk.WorkflowData{
			Node: sdk.Node{
				Name: "root",
				Context: &sdk.NodeContext{
					PipelineID: pip.ID,
				},
			},
		},
	}
	require.NoError(t, workflow.Insert(context.TODO(), db, api.Cache, *proj, &wf2))

	// Call with an admin
	sdkclientAdmin := cdsclient.New(cdsclient.Config{
		Host:                              tsURL,
		BuitinConsumerAuthenticationToken: jws,
	})

	wfs, err := sdkclientAdmin.WorkflowList(proj.Key, cdsclient.WithQueryParameter("repo", "ovh/"+repofullName))
	require.NoError(t, err)
	require.Len(t, wfs, 1)
	require.Equal(t, wf.Name, wfs[0].Name)
	require.Equal(t, app.ID, wfs[0].WorkflowData.Node.Context.ApplicationID)
	require.Equal(t, pip.ID, wfs[0].WorkflowData.Node.Context.PipelineID)
}

func Test_getSearchWorkflowHandler(t *testing.T) {
	api, db, tsURL := newTestServer(t)

	admin, _ := assets.InsertAdminUser(t, db)
	localConsumer, err := authentication.LoadConsumerByTypeAndUserID(context.TODO(), api.mustDB(), sdk.ConsumerLocal, admin.ID, authentication.LoadConsumerOptions.WithAuthentifiedUser)
	require.NoError(t, err)

	_, jws, err := builtin.NewConsumer(context.TODO(), db, sdk.RandomString(10), sdk.RandomString(10), localConsumer, admin.GetGroupIDs(),
		sdk.NewAuthConsumerScopeDetails(sdk.AuthConsumerScopeProject))

	u, _ := assets.InsertLambdaUser(t, db)

	pkey := sdk.RandomString(10)
	proj := assets.InsertTestProject(t, db, api.Cache, pkey, pkey)
	require.NoError(t, group.InsertLinkGroupUser(context.TODO(), db, &group.LinkGroupUser{
		GroupID:            proj.ProjectGroups[0].Group.ID,
		AuthentifiedUserID: u.ID,
		Admin:              true,
	}))

	repofullName := sdk.RandomString(20)

	app := &sdk.Application{
		Name:               sdk.RandomString(10),
		RepositoryFullname: "ovh/" + repofullName,
	}
<<<<<<< HEAD
	require.NoError(t, application.Insert(api.mustDB(), proj.ID, app))
=======
	require.NoError(t, application.Insert(db, *proj, app))
>>>>>>> 7b09f776

	pip := sdk.Pipeline{
		ProjectID:  proj.ID,
		ProjectKey: proj.Key,
		Name:       "pip1",
	}
	test.NoError(t, pipeline.InsertPipeline(api.mustDB(), &pip))

	wf := sdk.Workflow{
		Name:       "workflow1",
		ProjectID:  proj.ID,
		ProjectKey: proj.Key,
		WorkflowData: sdk.WorkflowData{
			Node: sdk.Node{
				Name: "root",
				Context: &sdk.NodeContext{
					PipelineID:    pip.ID,
					ApplicationID: app.ID,
				},
			},
		},
	}
	require.NoError(t, workflow.Insert(context.TODO(), db, api.Cache, *proj, &wf))

	wf2 := sdk.Workflow{
		Name:       "workflow2",
		ProjectID:  proj.ID,
		ProjectKey: proj.Key,
		WorkflowData: sdk.WorkflowData{
			Node: sdk.Node{
				Name: "root",
				Context: &sdk.NodeContext{
					PipelineID: pip.ID,
				},
			},
		},
	}
	require.NoError(t, workflow.Insert(context.TODO(), db, api.Cache, *proj, &wf2))

	// Run the workflow
	consumer, _ := authentication.LoadConsumerByTypeAndUserID(context.TODO(), api.mustDB(), sdk.ConsumerLocal, u.ID, authentication.LoadConsumerOptions.WithAuthentifiedUser)
	wr, err := workflow.CreateRun(api.mustDB(), &wf, nil, admin)
	assert.NoError(t, err)
	wr.Workflow = wf
	wr.Tag("git.branch", "master")
	_, err = workflow.StartWorkflowRun(context.TODO(), db, api.Cache, *proj, wr, &sdk.WorkflowRunPostHandlerOption{
		Manual: &sdk.WorkflowNodeRunManual{
			Username: u.GetUsername(),
			Payload:  `{"git.branch": "master"}`,
		},
	}, consumer, nil)
	require.NoError(t, err)

	// Call with an admin
	sdkclientAdmin := cdsclient.New(cdsclient.Config{
		Host:                              tsURL,
		BuitinConsumerAuthenticationToken: jws,
	})

	wfs, err := sdkclientAdmin.WorkflowSearch(
		cdsclient.WithQueryParameter("repository", "ovh/"+repofullName),
		cdsclient.WithQueryParameter("runs", "10"),
	)
	require.NoError(t, err)
	require.Len(t, wfs, 1)
	require.Equal(t, wf.Name, wfs[0].Name)
	require.NotEmpty(t, wfs[0].URLs.APIURL)
	require.NotEmpty(t, wfs[0].URLs.UIURL)
	require.Equal(t, app.ID, wfs[0].WorkflowData.Node.Context.ApplicationID)
	require.Equal(t, pip.ID, wfs[0].WorkflowData.Node.Context.PipelineID)
	require.NotEmpty(t, wfs[0].Runs)
	require.NotEmpty(t, wfs[0].Runs[0].URLs.APIURL)
	require.NotEmpty(t, wfs[0].Runs[0].URLs.UIURL)

	t.Logf("%+v", wfs[0].Runs[0].URLs)

}<|MERGE_RESOLUTION|>--- conflicted
+++ resolved
@@ -69,11 +69,7 @@
 		},
 	}
 
-<<<<<<< HEAD
-	require.NoError(t, workflow.Insert(context.TODO(), api.mustDB(), api.Cache, *proj, &wf))
-=======
 	require.NoError(t, workflow.Insert(context.TODO(), db, api.Cache, *proj, &wf))
->>>>>>> 7b09f776
 
 	vars := map[string]string{
 		"permProjectKey": proj.Key,
@@ -555,11 +551,7 @@
 		RepositoryFullname: "test/app1",
 		VCSServer:          "github",
 	}
-<<<<<<< HEAD
-	require.NoError(t, application.Insert(api.mustDB(), proj.ID, &app))
-=======
-	require.NoError(t, application.Insert(db, *proj, &app))
->>>>>>> 7b09f776
+	require.NoError(t, application.Insert(db, proj.ID, &app))
 
 	var workflow = &sdk.Workflow{
 		Name:        "Name",
@@ -620,11 +612,7 @@
 		RepositoryFullname: "test/app1",
 		VCSServer:          "github",
 	}
-<<<<<<< HEAD
-	require.NoError(t, application.Insert(api.mustDB(), proj.ID, &app))
-=======
-	require.NoError(t, application.Insert(db, *proj, &app))
->>>>>>> 7b09f776
+	require.NoError(t, application.Insert(db, proj.ID, &app))
 
 	var workflow = &sdk.Workflow{
 		Name:        "Name",
@@ -942,21 +930,13 @@
 		RepositoryFullname: "test/app1",
 		VCSServer:          "github",
 	}
-<<<<<<< HEAD
-	require.NoError(t, application.Insert(api.mustDB(), proj.ID, &app))
-=======
-	require.NoError(t, application.Insert(db, *proj, &app))
->>>>>>> 7b09f776
+	require.NoError(t, application.Insert(db, proj.ID, &app))
 
 	model := sdk.IntegrationModel{
 		Name:  sdk.RandomString(10),
 		Event: true,
 	}
-<<<<<<< HEAD
-	require.NoError(t, integration.InsertModel(api.mustDB(), &model))
-=======
 	require.NoError(t, integration.InsertModel(db, &model))
->>>>>>> 7b09f776
 
 	projInt := sdk.ProjectIntegration{
 		Config: sdk.IntegrationConfig{
@@ -1144,11 +1124,7 @@
 		RepositoryFullname: "test/app1",
 		VCSServer:          "github",
 	}
-<<<<<<< HEAD
-	require.NoError(t, application.Insert(api.mustDB(), proj.ID, &app))
-=======
-	require.NoError(t, application.Insert(db, *proj, &app))
->>>>>>> 7b09f776
+	require.NoError(t, application.Insert(db, proj.ID, &app))
 
 	var workflow1 = &sdk.Workflow{
 		ID:          wf.ID,
@@ -1795,11 +1771,7 @@
 		Name:               sdk.RandomString(10),
 		RepositoryFullname: "ovh/" + repofullName,
 	}
-<<<<<<< HEAD
-	require.NoError(t, application.Insert(api.mustDB(), proj.ID, app))
-=======
-	require.NoError(t, application.Insert(db, *proj, app))
->>>>>>> 7b09f776
+	require.NoError(t, application.Insert(db, proj.ID, app))
 
 	pip := sdk.Pipeline{
 		ProjectID:  proj.ID,
@@ -1879,11 +1851,7 @@
 		Name:               sdk.RandomString(10),
 		RepositoryFullname: "ovh/" + repofullName,
 	}
-<<<<<<< HEAD
-	require.NoError(t, application.Insert(api.mustDB(), proj.ID, app))
-=======
-	require.NoError(t, application.Insert(db, *proj, app))
->>>>>>> 7b09f776
+	require.NoError(t, application.Insert(db, proj.ID, app))
 
 	pip := sdk.Pipeline{
 		ProjectID:  proj.ID,
