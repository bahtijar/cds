--- conflicted
+++ resolved
@@ -9,12 +9,12 @@
 	"testing"
 
 	"github.com/stretchr/testify/assert"
+	"github.com/stretchr/testify/require"
 	yaml "gopkg.in/yaml.v2"
 
 	"github.com/ovh/cds/engine/api/application"
 	"github.com/ovh/cds/engine/api/integration"
 	"github.com/ovh/cds/engine/api/keys"
-	"github.com/ovh/cds/engine/api/test"
 	"github.com/ovh/cds/engine/api/test/assets"
 	"github.com/ovh/cds/sdk"
 	"github.com/ovh/cds/sdk/exportentities"
@@ -26,14 +26,14 @@
 
 	u, pass := assets.InsertAdminUser(t, db)
 	proj := assets.InsertTestProject(t, db, api.Cache, sdk.RandomString(10), sdk.RandomString(10))
-	test.NotNil(t, proj)
+	require.NotNil(t, proj)
 
 	//Prepare request
 	vars := map[string]string{
 		"permProjectKey": proj.Key,
 	}
 	uri := api.Router.GetRoute("POST", api.postApplicationImportHandler, vars)
-	test.NotEmpty(t, uri)
+	require.NotEmpty(t, uri)
 	req := assets.NewAuthentifiedRequest(t, u, pass, "POST", uri, nil)
 
 	body := `version: v1.0
@@ -61,12 +61,8 @@
 	//Check result
 	t.Logf(">>%s", rec.Body.String())
 
-<<<<<<< HEAD
 	app, err := application.LoadByProjectIDAndName(context.TODO(), db, proj.ID, "myNewApp", application.LoadOptions.WithVariables)
-=======
-	app, err := application.LoadByName(db, proj.Key, "myNewApp", application.LoadOptions.WithVariables)
->>>>>>> 2497dfa6
-	test.NoError(t, err)
+	require.NoError(t, err)
 
 	assert.NotNil(t, app)
 	assert.Equal(t, "myNewApp", app.Name)
@@ -90,7 +86,6 @@
 			t.Errorf("Unexpected variable %+v", v)
 		}
 	}
-
 }
 
 func Test_postApplicationImportHandler_NewAppFromYAMLWithKeysAndSecrets(t *testing.T) {
@@ -99,7 +94,7 @@
 
 	u, pass := assets.InsertAdminUser(t, db)
 	proj := assets.InsertTestProject(t, db, api.Cache, sdk.RandomString(10), sdk.RandomString(10))
-	test.NotNil(t, proj)
+	require.NotNil(t, proj)
 
 	//We will create an app, with a pgp key, export it then import as a new application(with a different name)
 	//This is also a good test for export secrets
@@ -107,11 +102,7 @@
 	app := &sdk.Application{
 		Name: "myNewApp",
 	}
-<<<<<<< HEAD
-	test.NoError(t, application.Insert(db, api.Cache, proj.ID, app))
-=======
-	test.NoError(t, application.Insert(db, *proj, app))
->>>>>>> 2497dfa6
+	require.NoError(t, application.Insert(db, api.Cache, proj.ID, app))
 
 	k := &sdk.ApplicationKey{
 		Name:          "app-mykey",
@@ -120,7 +111,7 @@
 	}
 
 	kpgp, err := keys.GeneratePGPKeyPair(k.Name)
-	test.NoError(t, err)
+	require.NoError(t, err)
 	k.Public = kpgp.Public
 	k.Private = kpgp.Private
 	k.KeyID = kpgp.KeyID
@@ -128,7 +119,7 @@
 		t.Fatal(err)
 	}
 
-	test.NoError(t, application.InsertVariable(api.mustDB(), app.ID, &sdk.Variable{
+	require.NoError(t, application.InsertVariable(api.mustDB(), app.ID, &sdk.Variable{
 		Name:  "myPassword",
 		Type:  sdk.SecretVariable,
 		Value: "MySecretValue",
@@ -140,7 +131,7 @@
 		"applicationName": app.Name,
 	}
 	uri := api.Router.GetRoute("GET", api.getApplicationExportHandler, vars)
-	test.NotEmpty(t, uri)
+	require.NotEmpty(t, uri)
 	req := assets.NewAuthentifiedRequest(t, u, pass, "GET", uri, nil)
 
 	//Do the request
@@ -160,7 +151,7 @@
 		"permProjectKey": proj.Key,
 	}
 	uri = api.Router.GetRoute("POST", api.postApplicationImportHandler, vars)
-	test.NotEmpty(t, uri)
+	require.NotEmpty(t, uri)
 	req = assets.NewAuthentifiedRequest(t, u, pass, "POST", uri, nil)
 	req.Body = ioutil.NopCloser(strings.NewReader(body))
 	req.Header.Set("Content-Type", "application/x-yaml")
@@ -173,20 +164,12 @@
 	//Check result
 	t.Logf(">>%s", rec.Body.String())
 
-<<<<<<< HEAD
 	app, err = application.LoadByProjectIDAndName(context.TODO(), db, proj.ID, "myNewApp", application.LoadOptions.WithKeys, application.LoadOptions.WithVariablesWithClearPassword)
-	test.NoError(t, err)
+	require.NoError(t, err)
 
 	//Reload the application to check the keys
 	app1, err := application.LoadByProjectIDAndName(context.TODO(), db, proj.ID, "myNewApp-1", application.LoadOptions.WithKeys, application.LoadOptions.WithVariablesWithClearPassword)
-=======
-	app, err = application.LoadByName(db, proj.Key, "myNewApp", application.LoadOptions.WithKeys, application.LoadOptions.WithVariablesWithClearPassword)
-	test.NoError(t, err)
-
-	//Reload the application to check the keys
-	app1, err := application.LoadByName(db, proj.Key, "myNewApp-1", application.LoadOptions.WithKeys, application.LoadOptions.WithVariablesWithClearPassword)
->>>>>>> 2497dfa6
-	test.NoError(t, err)
+	require.NoError(t, err)
 
 	assert.NotNil(t, app1)
 	assert.Equal(t, "myNewApp-1", app1.Name)
@@ -223,16 +206,12 @@
 
 	u, pass := assets.InsertAdminUser(t, db)
 	proj := assets.InsertTestProject(t, db, api.Cache, sdk.RandomString(10), sdk.RandomString(10))
-	test.NotNil(t, proj)
+	require.NotNil(t, proj)
 
 	app := &sdk.Application{
 		Name: "myNewApp",
 	}
-<<<<<<< HEAD
-	test.NoError(t, application.Insert(db, api.Cache, proj.ID, app))
-=======
-	test.NoError(t, application.Insert(db, *proj, app))
->>>>>>> 2497dfa6
+	require.NoError(t, application.Insert(db, api.Cache, proj.ID, app))
 
 	k := &sdk.ApplicationKey{
 		Name:          "app-mykey",
@@ -241,7 +220,7 @@
 	}
 
 	kpgp, err := keys.GeneratePGPKeyPair(k.Name)
-	test.NoError(t, err)
+	require.NoError(t, err)
 	k.Public = kpgp.Public
 	k.Private = kpgp.Private
 	k.KeyID = kpgp.KeyID
@@ -249,7 +228,7 @@
 		t.Fatal(err)
 	}
 
-	test.NoError(t, application.InsertVariable(api.mustDB(), app.ID, &sdk.Variable{
+	require.NoError(t, application.InsertVariable(api.mustDB(), app.ID, &sdk.Variable{
 		Name:  "myPassword",
 		Type:  sdk.SecretVariable,
 		Value: "MySecretValue",
@@ -261,7 +240,7 @@
 		"applicationName": app.Name,
 	}
 	uri := api.Router.GetRoute("GET", api.getApplicationExportHandler, vars)
-	test.NotEmpty(t, uri)
+	require.NotEmpty(t, uri)
 	req := assets.NewAuthentifiedRequest(t, u, pass, "GET", uri, nil)
 
 	//Do the request
@@ -281,7 +260,7 @@
 		"permProjectKey": proj.Key,
 	}
 	uri = api.Router.GetRoute("POST", api.postApplicationImportHandler, vars)
-	test.NotEmpty(t, uri)
+	require.NotEmpty(t, uri)
 	req = assets.NewAuthentifiedRequest(t, u, pass, "POST", uri, nil)
 	req.Body = ioutil.NopCloser(strings.NewReader(body))
 	req.Header.Set("Content-Type", "application/x-yaml")
@@ -294,20 +273,12 @@
 	//Check result
 	t.Logf(">>%s", rec.Body.String())
 
-<<<<<<< HEAD
 	app, err = application.LoadByProjectIDAndName(context.TODO(), db, proj.ID, "myNewApp", application.LoadOptions.WithKeys, application.LoadOptions.WithVariablesWithClearPassword)
-	test.NoError(t, err)
+	require.NoError(t, err)
 
 	//Reload the application to check the keys
 	app1, err := application.LoadByProjectIDAndName(context.TODO(), db, proj.ID, "myNewApp-1", application.LoadOptions.WithKeys, application.LoadOptions.WithVariablesWithClearPassword)
-=======
-	app, err = application.LoadByName(db, proj.Key, "myNewApp", application.LoadOptions.WithKeys, application.LoadOptions.WithVariablesWithClearPassword)
-	test.NoError(t, err)
-
-	//Reload the application to check the keys
-	app1, err := application.LoadByName(db, proj.Key, "myNewApp-1", application.LoadOptions.WithKeys, application.LoadOptions.WithVariablesWithClearPassword)
->>>>>>> 2497dfa6
-	test.NoError(t, err)
+	require.NoError(t, err)
 
 	assert.NotNil(t, app1)
 	assert.Equal(t, "myNewApp-1", app1.Name)
@@ -343,7 +314,7 @@
 		"permProjectKey": proj.Key,
 	}
 	uri = api.Router.GetRoute("POST", api.postApplicationImportHandler, vars)
-	test.NotEmpty(t, uri)
+	require.NotEmpty(t, uri)
 	req = assets.NewAuthentifiedRequest(t, u, pass, "POST", uri+"?force=true", nil)
 	req.Body = ioutil.NopCloser(strings.NewReader(body))
 	req.Header.Set("Content-Type", "application/x-yaml")
@@ -356,20 +327,12 @@
 	//Check result
 	t.Logf(">>%s", rec.Body.String())
 
-<<<<<<< HEAD
 	app, err = application.LoadByProjectIDAndName(context.TODO(), db, proj.ID, "myNewApp", application.LoadOptions.WithKeys, application.LoadOptions.WithVariablesWithClearPassword)
-	test.NoError(t, err)
+	require.NoError(t, err)
 
 	//Reload the application to check the keys
 	app1, err = application.LoadByProjectIDAndName(context.TODO(), db, proj.ID, "myNewApp-1", application.LoadOptions.WithKeys, application.LoadOptions.WithVariablesWithClearPassword)
-=======
-	app, err = application.LoadByName(db, proj.Key, "myNewApp", application.LoadOptions.WithKeys, application.LoadOptions.WithVariablesWithClearPassword)
-	test.NoError(t, err)
-
-	//Reload the application to check the keys
-	app1, err = application.LoadByName(db, proj.Key, "myNewApp-1", application.LoadOptions.WithKeys, application.LoadOptions.WithVariablesWithClearPassword)
->>>>>>> 2497dfa6
-	test.NoError(t, err)
+	require.NoError(t, err)
 
 	assert.NotNil(t, app1)
 	assert.Equal(t, "myNewApp-1", app1.Name)
@@ -407,16 +370,12 @@
 
 	u, pass := assets.InsertAdminUser(t, db)
 	proj := assets.InsertTestProject(t, db, api.Cache, sdk.RandomString(10), sdk.RandomString(10))
-	test.NotNil(t, proj)
+	require.NotNil(t, proj)
 
 	app := &sdk.Application{
 		Name: "myNewApp",
 	}
-<<<<<<< HEAD
-	test.NoError(t, application.Insert(db, api.Cache, proj.ID, app))
-=======
-	test.NoError(t, application.Insert(db, *proj, app))
->>>>>>> 2497dfa6
+	require.NoError(t, application.Insert(db, api.Cache, proj.ID, app))
 
 	// create password, pgp and ssh keys
 	k1 := &sdk.ApplicationKey{
@@ -426,11 +385,11 @@
 	}
 
 	kpgp, err := keys.GeneratePGPKeyPair(k1.Name)
-	test.NoError(t, err)
+	require.NoError(t, err)
 	k1.Public = kpgp.Public
 	k1.Private = kpgp.Private
 	k1.KeyID = kpgp.KeyID
-	test.NoError(t, application.InsertKey(api.mustDB(), k1))
+	require.NoError(t, application.InsertKey(api.mustDB(), k1))
 
 	// create password, pgp and ssh keys
 	k2 := &sdk.ApplicationKey{
@@ -440,31 +399,27 @@
 	}
 
 	kssh, err := keys.GenerateSSHKey(k2.Name)
-	test.NoError(t, err)
+	require.NoError(t, err)
 	k2.Public = kssh.Public
 	k2.Private = kssh.Private
 	k2.KeyID = kssh.KeyID
-	test.NoError(t, application.InsertKey(api.mustDB(), k2))
-
-	test.NoError(t, application.InsertVariable(api.mustDB(), app.ID, &sdk.Variable{
+	require.NoError(t, application.InsertKey(api.mustDB(), k2))
+
+	require.NoError(t, application.InsertVariable(api.mustDB(), app.ID, &sdk.Variable{
 		Name:  "myPassword",
 		Type:  sdk.SecretVariable,
 		Value: "MySecretValue",
 	}, u))
 
 	// check that keys secrets are well stored
-<<<<<<< HEAD
 	app, err = application.LoadByProjectIDAndName(context.TODO(), db, proj.ID, "myNewApp",
-=======
-	app, err = application.LoadByName(db, proj.Key, "myNewApp",
->>>>>>> 2497dfa6
 		application.LoadOptions.WithClearKeys,
 		application.LoadOptions.WithVariablesWithClearPassword,
 	)
-	test.NoError(t, err)
-	test.Equal(t, 1, len(app.Variables))
-	test.Equal(t, "MySecretValue", app.Variables[0].Value)
-	test.Equal(t, 2, len(app.Keys))
+	require.NoError(t, err)
+	require.Equal(t, 1, len(app.Variables))
+	require.Equal(t, "MySecretValue", app.Variables[0].Value)
+	require.Equal(t, 2, len(app.Keys))
 
 	mKeys := make(map[sdk.KeyType]sdk.ApplicationKey, 2)
 	mKeys[app.Keys[0].Type] = app.Keys[0]
@@ -473,15 +428,15 @@
 	assert.True(t, ok)
 	rpgp, ok := mKeys["pgp"]
 	assert.True(t, ok)
-	test.Equal(t, kpgp.Private, rpgp.Private)
-	test.Equal(t, kssh.Private, rssh.Private)
+	require.Equal(t, kpgp.Private, rpgp.Private)
+	require.Equal(t, kssh.Private, rssh.Private)
 
 	// export the app then import it with regen false
 	uri := api.Router.GetRoute("GET", api.getApplicationExportHandler, map[string]string{
 		"permProjectKey":  proj.Key,
 		"applicationName": app.Name,
 	})
-	test.NotEmpty(t, uri)
+	require.NotEmpty(t, uri)
 	req := assets.NewAuthentifiedRequest(t, u, pass, "GET", uri, nil)
 
 	//Do the request
@@ -494,9 +449,9 @@
 	t.Logf(">>%s", body)
 
 	eapp := &exportentities.Application{}
-	test.NoError(t, yaml.Unmarshal([]byte(body), eapp))
-	test.Equal(t, 1, len(eapp.Variables))
-	test.Equal(t, 2, len(eapp.Keys))
+	require.NoError(t, yaml.Unmarshal([]byte(body), eapp))
+	require.Equal(t, 1, len(eapp.Variables))
+	require.Equal(t, 2, len(eapp.Keys))
 
 	False := false
 	ek1 := eapp.Keys[k1.Name]
@@ -518,7 +473,7 @@
 	uri = api.Router.GetRoute("POST", api.postApplicationImportHandler, map[string]string{
 		"permProjectKey": proj.Key,
 	})
-	test.NotEmpty(t, uri)
+	require.NotEmpty(t, uri)
 	uri += "?force=true"
 	req = assets.NewAuthentifiedRequest(t, u, pass, "POST", uri, nil)
 	req.Body = ioutil.NopCloser(strings.NewReader(body))
@@ -530,18 +485,14 @@
 
 	t.Logf(">>%s", rec.Body.String())
 
-<<<<<<< HEAD
 	app, err = application.LoadByProjectIDAndName(context.TODO(), db, proj.ID, "myNewApp",
-=======
-	app, err = application.LoadByName(db, proj.Key, "myNewApp",
->>>>>>> 2497dfa6
 		application.LoadOptions.WithClearKeys,
 		application.LoadOptions.WithVariablesWithClearPassword,
 	)
-	test.NoError(t, err)
-	test.Equal(t, 1, len(app.Variables))
-	test.Equal(t, "MySecretValue", app.Variables[0].Value)
-	test.Equal(t, 2, len(app.Keys))
+	require.NoError(t, err)
+	require.Equal(t, 1, len(app.Variables))
+	require.Equal(t, "MySecretValue", app.Variables[0].Value)
+	require.Equal(t, 2, len(app.Keys))
 	mKeys = make(map[sdk.KeyType]sdk.ApplicationKey, 2)
 	mKeys[app.Keys[0].Type] = app.Keys[0]
 	mKeys[app.Keys[1].Type] = app.Keys[1]
@@ -549,8 +500,8 @@
 	assert.True(t, ok)
 	rpgp, ok = mKeys["pgp"]
 	assert.True(t, ok)
-	test.Equal(t, kpgp.Private, rpgp.Private)
-	test.Equal(t, kssh.Private, rssh.Private)
+	require.Equal(t, kpgp.Private, rpgp.Private)
+	require.Equal(t, kssh.Private, rssh.Private)
 }
 
 func Test_postApplicationImportHandler_NewAppFromYAMLWithEmptyKey(t *testing.T) {
@@ -559,14 +510,14 @@
 
 	u, pass := assets.InsertAdminUser(t, db)
 	proj := assets.InsertTestProject(t, db, api.Cache, sdk.RandomString(10), sdk.RandomString(10))
-	test.NotNil(t, proj)
+	require.NotNil(t, proj)
 
 	//Prepare request
 	vars := map[string]string{
 		"permProjectKey": proj.Key,
 	}
 	uri := api.Router.GetRoute("POST", api.postApplicationImportHandler, vars)
-	test.NotEmpty(t, uri)
+	require.NotEmpty(t, uri)
 	req := assets.NewAuthentifiedRequest(t, u, pass, "POST", uri, nil)
 
 	body := `version: v1.0
@@ -588,12 +539,8 @@
 	//Check result
 	t.Logf(">>%s", rec.Body.String())
 
-<<<<<<< HEAD
 	app, err := application.LoadByProjectIDAndName(context.TODO(), db, proj.ID, "myNewApp", application.LoadOptions.WithKeys)
-=======
-	app, err := application.LoadByName(db, proj.Key, "myNewApp", application.LoadOptions.WithKeys)
->>>>>>> 2497dfa6
-	test.NoError(t, err)
+	require.NoError(t, err)
 
 	assert.NotNil(t, app)
 	assert.Equal(t, "myNewApp", app.Name)
@@ -618,7 +565,6 @@
 	}
 	assert.True(t, myPGPkey, "myPGPkey not found")
 	assert.True(t, mySSHKey, "mySSHKey not found")
-
 }
 
 func Test_postApplicationImportHandler_ExistingAppFromYAMLWithoutForce(t *testing.T) {
@@ -627,23 +573,19 @@
 
 	u, pass := assets.InsertAdminUser(t, db)
 	proj := assets.InsertTestProject(t, db, api.Cache, sdk.RandomString(10), sdk.RandomString(10))
-	test.NotNil(t, proj)
+	require.NotNil(t, proj)
 
 	app := sdk.Application{
 		Name: "myNewApp",
 	}
-<<<<<<< HEAD
-	test.NoError(t, application.Insert(db, api.Cache, proj.ID, &app))
-=======
-	test.NoError(t, application.Insert(db, *proj, &app))
->>>>>>> 2497dfa6
+	require.NoError(t, application.Insert(db, api.Cache, proj.ID, &app))
 
 	//Prepare request
 	vars := map[string]string{
 		"permProjectKey": proj.Key,
 	}
 	uri := api.Router.GetRoute("POST", api.postApplicationImportHandler, vars)
-	test.NotEmpty(t, uri)
+	require.NotEmpty(t, uri)
 	req := assets.NewAuthentifiedRequest(t, u, pass, "POST", uri, nil)
 
 	body := `version: v1.0
@@ -666,23 +608,19 @@
 
 	u, pass := assets.InsertAdminUser(t, db)
 	proj := assets.InsertTestProject(t, db, api.Cache, sdk.RandomString(10), sdk.RandomString(10))
-	test.NotNil(t, proj)
+	require.NotNil(t, proj)
 
 	app := sdk.Application{
 		Name: "myNewApp",
 	}
-<<<<<<< HEAD
-	test.NoError(t, application.Insert(db, api.Cache, proj.ID, &app))
-=======
-	test.NoError(t, application.Insert(db, *proj, &app))
->>>>>>> 2497dfa6
+	require.NoError(t, application.Insert(db, api.Cache, proj.ID, &app))
 
 	//Prepare request
 	vars := map[string]string{
 		"permProjectKey": proj.Key,
 	}
 	uri := api.Router.GetRoute("POST", api.postApplicationImportHandler, vars)
-	test.NotEmpty(t, uri)
+	require.NotEmpty(t, uri)
 	req := assets.NewAuthentifiedRequest(t, u, pass, "POST", uri+"?force=true", nil)
 
 	body := `version: v1.0
@@ -705,7 +643,7 @@
 
 	u, pass := assets.InsertAdminUser(t, db)
 	proj := assets.InsertTestProject(t, db, api.Cache, sdk.RandomString(10), sdk.RandomString(10))
-	test.NotNil(t, proj)
+	require.NotNil(t, proj)
 
 	pfname := sdk.RandomString(10)
 	pf := sdk.IntegrationModel{
@@ -722,7 +660,7 @@
 			},
 		},
 	}
-	test.NoError(t, integration.InsertModel(db, &pf))
+	require.NoError(t, integration.InsertModel(db, &pf))
 	defer func() { _ = integration.DeleteModel(db, pf.ID) }()
 
 	pp := sdk.ProjectIntegration{
@@ -731,18 +669,14 @@
 		IntegrationModelID: pf.ID,
 		ProjectID:          proj.ID,
 	}
-	test.NoError(t, integration.InsertIntegration(db, &pp))
+	require.NoError(t, integration.InsertIntegration(db, &pp))
 
 	app := sdk.Application{
 		Name: "myNewApp",
 	}
-<<<<<<< HEAD
-	test.NoError(t, application.Insert(db, api.Cache, proj.ID, &app))
-=======
-	test.NoError(t, application.Insert(db, *proj, &app))
->>>>>>> 2497dfa6
-
-	test.NoError(t, application.SetDeploymentStrategy(db, proj.ID, app.ID, pf.ID, pp.Name, sdk.IntegrationConfig{
+	require.NoError(t, application.Insert(db, api.Cache, proj.ID, &app))
+
+	require.NoError(t, application.SetDeploymentStrategy(db, proj.ID, app.ID, pf.ID, pp.Name, sdk.IntegrationConfig{
 		"token": sdk.IntegrationConfigValue{
 			Type:  sdk.IntegrationConfigTypePassword,
 			Value: "my-secret-token-2",
@@ -758,7 +692,7 @@
 		"applicationName": app.Name,
 	}
 	uri := api.Router.GetRoute("GET", api.getApplicationExportHandler, vars)
-	test.NotEmpty(t, uri)
+	require.NotEmpty(t, uri)
 	req := assets.NewAuthentifiedRequest(t, u, pass, "GET", uri, nil)
 
 	//Do the request
@@ -773,7 +707,7 @@
 		"permProjectKey": proj.Key,
 	}
 	uri = api.Router.GetRoute("POST", api.postApplicationImportHandler, vars)
-	test.NotEmpty(t, uri)
+	require.NotEmpty(t, uri)
 	req = assets.NewAuthentifiedRequest(t, u, pass, "POST", uri+"?force=true", nil)
 
 	body = strings.Replace(body, "my-url-2", "my-url-3", 1)
@@ -797,7 +731,7 @@
 		"applicationName": app.Name,
 	}
 	uri = api.Router.GetRoute("GET", api.getApplicationExportHandler, vars)
-	test.NotEmpty(t, uri)
+	require.NotEmpty(t, uri)
 	req = assets.NewAuthentifiedRequest(t, u, pass, "GET", uri, nil)
 
 	//Do the request
@@ -808,12 +742,8 @@
 	//Check result
 	t.Logf(">>%s", rec.Body.String())
 
-<<<<<<< HEAD
 	actualApp, err := application.LoadByProjectIDAndName(context.TODO(), api.mustDB(), proj.ID, app.Name, application.LoadOptions.WithClearDeploymentStrategies)
-=======
-	actualApp, err := application.LoadByName(api.mustDB(), proj.Key, app.Name, application.LoadOptions.WithClearDeploymentStrategies)
->>>>>>> 2497dfa6
-	test.NoError(t, err)
+	require.NoError(t, err)
 	assert.Equal(t, "my-secret-token-2", actualApp.DeploymentStrategies[pfname]["token"].Value)
 	assert.Equal(t, "my-url-3", actualApp.DeploymentStrategies[pfname]["url"].Value)
 }
@@ -825,7 +755,7 @@
 
 	u, pass := assets.InsertAdminUser(t, db)
 	proj := assets.InsertTestProject(t, db, api.Cache, sdk.RandomString(10), sdk.RandomString(10))
-	test.NotNil(t, proj)
+	require.NotNil(t, proj)
 
 	pfname := sdk.RandomString(10)
 	pf := sdk.IntegrationModel{
@@ -842,7 +772,7 @@
 			},
 		},
 	}
-	test.NoError(t, integration.InsertModel(db, &pf))
+	require.NoError(t, integration.InsertModel(db, &pf))
 	defer func() { _ = integration.DeleteModel(db, pf.ID) }()
 
 	pp := sdk.ProjectIntegration{
@@ -851,18 +781,14 @@
 		IntegrationModelID: pf.ID,
 		ProjectID:          proj.ID,
 	}
-	test.NoError(t, integration.InsertIntegration(db, &pp))
+	require.NoError(t, integration.InsertIntegration(db, &pp))
 
 	app := sdk.Application{
 		Name: "myNewApp",
 	}
-<<<<<<< HEAD
-	test.NoError(t, application.Insert(db, api.Cache, proj.ID, &app))
-=======
-	test.NoError(t, application.Insert(db, *proj, &app))
->>>>>>> 2497dfa6
-
-	test.NoError(t, application.SetDeploymentStrategy(db, proj.ID, app.ID, pf.ID, pp.Name, sdk.IntegrationConfig{
+	require.NoError(t, application.Insert(db, api.Cache, proj.ID, &app))
+
+	require.NoError(t, application.SetDeploymentStrategy(db, proj.ID, app.ID, pf.ID, pp.Name, sdk.IntegrationConfig{
 		"token": sdk.IntegrationConfigValue{
 			Type:  sdk.IntegrationConfigTypePassword,
 			Value: "my-secret-token-2",
@@ -890,11 +816,11 @@
 	uri := api.Router.GetRoute("POST", api.postApplicationImportHandler, map[string]string{
 		"permProjectKey": proj.Key,
 	})
-	test.NotEmpty(t, uri)
+	require.NotEmpty(t, uri)
 	req := assets.NewAuthentifiedRequest(t, u, pass, "POST", uri+"?force=true", nil)
 
 	buf, err := yaml.Marshal(appUpdated)
-	test.NoError(t, err)
+	require.NoError(t, err)
 	req.Body = ioutil.NopCloser(bytes.NewReader(buf))
 	req.Header.Set("Content-Type", "application/x-yaml")
 
@@ -910,7 +836,7 @@
 		"permProjectKey":  proj.Key,
 		"applicationName": app.Name,
 	})
-	test.NotEmpty(t, uri)
+	require.NotEmpty(t, uri)
 	req = assets.NewAuthentifiedRequest(t, u, pass, "GET", uri, nil)
 
 	rec = httptest.NewRecorder()
@@ -919,12 +845,8 @@
 
 	t.Logf(">>%s", rec.Body.String())
 
-<<<<<<< HEAD
 	actualApp, err := application.LoadByProjectIDAndName(context.TODO(), api.mustDB(), proj.ID, app.Name, application.LoadOptions.WithClearDeploymentStrategies)
-=======
-	actualApp, err := application.LoadByName(api.mustDB(), proj.Key, app.Name, application.LoadOptions.WithClearDeploymentStrategies)
->>>>>>> 2497dfa6
-	test.NoError(t, err)
+	require.NoError(t, err)
 	assert.Equal(t, "my-secret-token-2", actualApp.DeploymentStrategies[pfname]["token"].Value)
 	assert.Equal(t, "my-url-2", actualApp.DeploymentStrategies[pfname]["url"].Value)
 }