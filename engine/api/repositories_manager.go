package api

import (
	"context"
	"fmt"
	"net/http"
	"strconv"
	"time"

	"github.com/gorilla/mux"

	"github.com/ovh/cds/engine/api/application"
	"github.com/ovh/cds/engine/api/cache"
	"github.com/ovh/cds/engine/api/event"
	"github.com/ovh/cds/engine/api/project"
	"github.com/ovh/cds/engine/api/repositoriesmanager"
	"github.com/ovh/cds/engine/api/workflow"
	"github.com/ovh/cds/engine/service"
	"github.com/ovh/cds/sdk"
	"github.com/ovh/cds/sdk/log"
)

func (api *API) getRepositoriesManagerHandler() service.Handler {
	return func(ctx context.Context, w http.ResponseWriter, r *http.Request) error {
		vcsServers, err := repositoriesmanager.LoadAll(ctx, api.mustDB(), api.Cache)
		if err != nil {
			return sdk.WrapError(err, "error")
		}
		rms := make([]string, 0, len(vcsServers))
		for k := range vcsServers {
			rms = append(rms, k)
		}
		return service.WriteJSON(w, rms, http.StatusOK)
	}
}

func (api *API) getRepositoriesManagerForProjectHandler() service.Handler {
	return func(ctx context.Context, w http.ResponseWriter, r *http.Request) error {
		vars := mux.Vars(r)
		key := vars[permProjectKey]

		proj, errproj := project.Load(api.mustDB(), key)
		if errproj != nil {
			return errproj
		}

		return service.WriteJSON(w, proj.VCSServers, http.StatusOK)
	}
}

func (api *API) repositoriesManagerAuthorizeHandler() service.Handler {
	return func(ctx context.Context, w http.ResponseWriter, r *http.Request) error {
		vars := mux.Vars(r)
		key := vars[permProjectKey]
		rmName := vars["name"]

		proj, err := project.Load(api.mustDB(), key)
		if err != nil {
			return sdk.WrapError(err, "cannot load project")
		}

		if repositoriesmanager.GetProjectVCSServer(*proj, rmName) != nil {
			return sdk.WithStack(fmt.Errorf("cannot load project vcs server"))
		}

		vcsServer, err := repositoriesmanager.NewVCSServerConsumer(api.mustDBWithCtx, api.Cache, rmName)
		if err != nil {
			return sdk.WrapError(err, "cannot start transaction")
		}

		token, url, err := vcsServer.AuthorizeRedirect(ctx)
		if err != nil {
			return sdk.WrapError(sdk.ErrNoReposManagerAuth, "error with AuthorizeRedirect %s", err)
		}

		data := map[string]string{
			"project_key":          proj.Key,
			"last_modified":        strconv.FormatInt(time.Now().Unix(), 10),
			"repositories_manager": rmName,
			"url":                  url,
			"request_token":        token,
			"username":             getAPIConsumer(ctx).AuthentifiedUser.Username,
		}

		if token != "" {
			data["auth_type"] = "oauth"
		} else {
			data["auth_type"] = "basic"
		}

		keyr := cache.Key("reposmanager", "oauth", token)
		if err := api.Cache.Set(keyr, data); err != nil {
			log.Error(ctx, "unable to cache set %v: %v", keyr, err)
		}
		return service.WriteJSON(w, data, http.StatusOK)
	}
}

func (api *API) repositoriesManagerOAuthCallbackHandler() service.Handler {
	return func(ctx context.Context, w http.ResponseWriter, r *http.Request) error {
		cberr := r.FormValue("error")
		errDescription := r.FormValue("error_description")
		errURI := r.FormValue("error_uri")

		if cberr != "" {
			log.Error(ctx, "Callback Error: %s - %s - %s", cberr, errDescription, errURI)
			return fmt.Errorf("OAuth Error %s", cberr)
		}

		code := r.FormValue("code")
		state := r.FormValue("state")

		data := map[string]string{}

		key := cache.Key("reposmanager", "oauth", state)
		find, err := api.Cache.Get(key, &data)
		if err != nil {
			log.Error(ctx, "cannot get from cache %s: %v", key, err)
		}
		if !find {
			return sdk.WrapError(sdk.ErrForbidden, "repositoriesManagerAuthorizeCallback> Error")
		}
		projectKey := data["project_key"]
		rmName := data["repositories_manager"]
		username := data["username"]

		//u, err := user.LoadByUsername(api.mustDB(), username)
		//if err != nil {
		//	return sdk.WrapError(err, "repositoriesManagerAuthorizeCallback> Cannot load user %s", username)
		//}

		proj, errP := project.Load(api.mustDB(), projectKey)
		if errP != nil {
			return sdk.WrapError(errP, "repositoriesManagerAuthorizeCallback> Cannot load project")
		}

		vcsServer, errVCSServer := repositoriesmanager.NewVCSServerConsumer(api.mustDBWithCtx, api.Cache, rmName)
		if errVCSServer != nil {
			return sdk.WrapError(errVCSServer, "repositoriesManagerAuthorizeCallback> Cannot load project")
		}

		token, secret, err := vcsServer.AuthorizeToken(ctx, state, code)
		if err != nil {
			return sdk.WrapError(sdk.ErrNoReposManagerClientAuth, "repositoriesManagerAuthorizeCallback> Error with AuthorizeToken: %s", err)

		}

		if token == "" || secret == "" {
			return sdk.WrapError(sdk.ErrNoReposManagerClientAuth, "repositoriesManagerAuthorizeCallback> token or secret is empty")
		}

		tx, errT := api.mustDB().Begin()
		if errT != nil {
			return sdk.WrapError(errT, "repositoriesManagerAuthorizeCallback> Cannot start transaction")
		}
		defer tx.Rollback() // nolint

		vcsServerForProject := &sdk.ProjectVCSServer{
			Name:     rmName,
			Username: username,
			Data: map[string]string{
				"token":   token,
				"secret":  secret,
				"created": fmt.Sprintf("%d", time.Now().Unix()),
			},
		}

		if err := repositoriesmanager.InsertForProject(tx, proj, vcsServerForProject); err != nil {
			return sdk.WrapError(err, "Error with InsertForProject")
		}

		if err := tx.Commit(); err != nil {
			return sdk.WrapError(errT, "repositoriesManagerAuthorizeCallback> Cannot commit transaction")
		}

		event.PublishAddVCSServer(ctx, proj, vcsServerForProject.Name, getAPIConsumer(ctx))

		//Redirect on UI advanced project page
		url := fmt.Sprintf("%s/project/%s?tab=advanced", api.Config.URL.UI, projectKey)
		http.Redirect(w, r, url, http.StatusTemporaryRedirect)

		return nil
	}
}

func (api *API) repositoriesManagerAuthorizeBasicHandler() service.Handler {
	return func(ctx context.Context, w http.ResponseWriter, r *http.Request) error {
		vars := mux.Vars(r)
		projectKey := vars["permProjectKey"]
		rmName := vars["name"]

		var tv map[string]interface{}
		if err := service.UnmarshalBody(r, &tv); err != nil {
			return err
		}

		var username, secret string
		if tv["username"] != nil {
			username = tv["username"].(string)
		}
		if tv["secret"] != nil {
			secret = tv["secret"].(string)
		}

		if username == "" || secret == "" {
			return sdk.WrapError(sdk.ErrWrongRequest, "cannot get token nor verifier from data")
		}

		proj, errP := project.Load(api.mustDB(), projectKey)
		if errP != nil {
			return sdk.WrapError(errP, "cannot load project %s", projectKey)
		}

		tx, errT := api.mustDB().Begin()
		if errT != nil {
			return sdk.WrapError(errT, "cannot start transaction")
		}
		defer tx.Rollback() // nolint

		vcsServerForProject := &sdk.ProjectVCSServer{
			Name:     rmName,
			Username: getAPIConsumer(ctx).AuthentifiedUser.Username,
			Data: map[string]string{
				"token":   username,
				"secret":  secret,
				"created": fmt.Sprintf("%d", time.Now().Unix()),
			},
		}

		if err := repositoriesmanager.InsertForProject(tx, proj, vcsServerForProject); err != nil {
			return sdk.WrapError(err, "unable to set repository manager data for project %s", projectKey)
		}

		client, err := repositoriesmanager.AuthorizedClient(ctx, tx, api.Cache, proj.Key, vcsServerForProject)
		if err != nil {
			return sdk.WrapError(sdk.ErrNoReposManagerClientAuth, "cannot get client for project %s: %v", proj.Key, err)
		}

		if _, err = client.Repos(ctx); err != nil {
			return sdk.WrapError(err, "unable to connect %s to %s", proj.Key, rmName)
		}

		if err := tx.Commit(); err != nil {
			return sdk.WithStack(err)
		}

		event.PublishAddVCSServer(ctx, proj, vcsServerForProject.Name, getAPIConsumer(ctx))

		return service.WriteJSON(w, proj, http.StatusOK)

	}
}

func (api *API) repositoriesManagerAuthorizeCallbackHandler() service.Handler {
	return func(ctx context.Context, w http.ResponseWriter, r *http.Request) error {
		vars := mux.Vars(r)
		projectKey := vars[permProjectKey]
		rmName := vars["name"]

		var tv map[string]interface{}
		if err := service.UnmarshalBody(r, &tv); err != nil {
			return err
		}

		var token, verifier string
		if tv["request_token"] != nil {
			token = tv["request_token"].(string)
		}
		if tv["verifier"] != nil {
			verifier = tv["verifier"].(string)
		}

		if token == "" || verifier == "" {
			return sdk.WrapError(sdk.ErrWrongRequest, "repositoriesManagerAuthorizeCallback> Cannot get token nor verifier from data")
		}

		proj, errP := project.Load(api.mustDB(), projectKey)
		if errP != nil {
			return sdk.WrapError(errP, "repositoriesManagerAuthorizeCallback> Cannot load project")
		}

		vcsServer, errVCSServer := repositoriesmanager.NewVCSServerConsumer(api.mustDBWithCtx, api.Cache, rmName)
		if errVCSServer != nil {
			return sdk.WrapError(errVCSServer, "repositoriesManagerAuthorizeCallback> Cannot create VCS Server Consumer project:%s repoManager:%s", proj.Key, rmName)
		}

		tx, errT := api.mustDB().Begin()
		if errT != nil {
			return sdk.WrapError(errT, "repositoriesManagerAuthorizeCallback> Cannot start transaction")
		}
		defer tx.Rollback() // nolint

		token, secret, err := vcsServer.AuthorizeToken(ctx, token, verifier)
		if err != nil {
			return sdk.WrapError(sdk.ErrNoReposManagerClientAuth, "repositoriesManagerAuthorizeCallback> Error with AuthorizeToken: %s project:%s", err, proj.Key)
		}
		log.Debug("repositoriesManagerAuthorizeCallback> [%s] AccessToken=%s; AccessTokenSecret=%s", projectKey, token, secret)

		vcsServerForProject := &sdk.ProjectVCSServer{
			Name:     rmName,
			Username: getAPIConsumer(ctx).AuthentifiedUser.Username,
			Data: map[string]string{
				"token":   token,
				"secret":  secret,
				"created": fmt.Sprintf("%d", time.Now().Unix()),
			},
		}

		if err := repositoriesmanager.InsertForProject(tx, proj, vcsServerForProject); err != nil {
			return sdk.WrapError(err, "Error with SaveDataForProject")
		}

		if err := tx.Commit(); err != nil {
			return sdk.WrapError(errT, "repositoriesManagerAuthorizeCallback> Cannot commit transaction")
		}

		event.PublishAddVCSServer(ctx, proj, vcsServerForProject.Name, getAPIConsumer(ctx))

		return service.WriteJSON(w, proj, http.StatusOK)
	}
}

func (api *API) deleteRepositoriesManagerHandler() service.Handler {
	return func(ctx context.Context, w http.ResponseWriter, r *http.Request) error {
		vars := mux.Vars(r)
		projectKey := vars[permProjectKey]
		rmName := vars["name"]

		force := FormBool(r, "force")

		p, err := project.Load(api.mustDB(), projectKey)
		if err != nil {
			return sdk.WrapError(err, "cannot load project %s", projectKey)
		}

		// Load the repositories manager from the DB
		vcsServer := repositoriesmanager.GetProjectVCSServer(*p, rmName)
		if vcsServer == nil {
			return sdk.WithStack(sdk.ErrRepoNotFound)
		}

		tx, err := api.mustDB().Begin()
		if err != nil {
			return sdk.WrapError(err, "cannot start transaction")
		}
		defer tx.Rollback() // nolint

		if !force {
			// Check that the VCS is not used by an application before removing it
<<<<<<< HEAD
			apps, err := application.LoadAll(ctx, tx, p.ID)
=======
			apps, err := application.LoadAll(tx, projectKey)
>>>>>>> 2497dfa6
			if err != nil {
				return err
			}
			for _, app := range apps {
				if app.VCSServer == rmName {
					return sdk.WithStack(sdk.ErrVCSUsedByApplication)
				}
			}
		}

		if err := repositoriesmanager.DeleteForProject(tx, p, vcsServer); err != nil {
			return sdk.WrapError(err, "error deleting %s-%s", projectKey, rmName)
		}

		if err := tx.Commit(); err != nil {
<<<<<<< HEAD
			return sdk.WrapError(err, "cannot commit transaction")
=======
			return sdk.WithStack(err)
>>>>>>> 2497dfa6
		}

		event.PublishDeleteVCSServer(ctx, p, vcsServer.Name, getAPIConsumer(ctx))

		return service.WriteJSON(w, p, http.StatusOK)
	}
}

func (api *API) getReposFromRepositoriesManagerHandler() service.Handler {
	return func(ctx context.Context, w http.ResponseWriter, r *http.Request) error {
		vars := mux.Vars(r)
		projectKey := vars[permProjectKey]
		vcsServerName := vars["name"]
		sync := FormBool(r, "synchronize")

		proj, err := project.Load(api.mustDB(), projectKey)
		if err != nil {
			return sdk.NewErrorWithStack(err, sdk.NewErrorFrom(sdk.ErrNoReposManagerClientAuth,
				"cannot get client got %s %s", projectKey, vcsServerName))
		}

		repos, err := repositoriesmanager.GetReposForProjectVCSServer(ctx, api.mustDB(), api.Cache, *proj, vcsServerName, repositoriesmanager.Options{
			Sync: sync,
		})
		if err != nil {
			return err
		}

		return service.WriteJSON(w, repos, http.StatusOK)
	}
}

func (api *API) getRepoFromRepositoriesManagerHandler() service.Handler {
	return func(ctx context.Context, w http.ResponseWriter, r *http.Request) error {
		// Get project name in URL
		vars := mux.Vars(r)
		projectKey := vars[permProjectKey]
		rmName := vars["name"]
		repoName := r.FormValue("repo")

		if repoName == "" {
			return sdk.NewError(sdk.ErrWrongRequest, fmt.Errorf("Missing repository name 'repo' as a query parameter"))
		}

		proj, err := project.Load(api.mustDB(), projectKey)
		if err != nil {
			return sdk.NewErrorWithStack(err, sdk.NewErrorFrom(sdk.ErrNoReposManagerClientAuth,
				"cannot get client got %s %s", projectKey, rmName))
		}

		vcsServer := repositoriesmanager.GetProjectVCSServer(*proj, rmName)
		if vcsServer == nil {
			return sdk.WrapError(sdk.ErrNoReposManagerClientAuth, "cannot get client got %s %s", projectKey, rmName)
		}

		client, err := repositoriesmanager.AuthorizedClient(ctx, api.mustDB(), api.Cache, projectKey, vcsServer)
		if err != nil {
			return sdk.NewErrorWithStack(err, sdk.NewErrorFrom(sdk.ErrNoReposManagerClientAuth,
				"cannot get client got %s %s", projectKey, rmName))
		}

		log.Info(ctx, "getRepoFromRepositoriesManagerHandler> Loading repository on %s", vcsServer.Name)

		repo, err := client.RepoByFullname(ctx, repoName)
		if err != nil {
			return sdk.WrapError(err, "cannot get repos")
		}

		return service.WriteJSON(w, repo, http.StatusOK)
	}
}

func (api *API) getRepositoriesManagerLinkedApplicationsHandler() service.Handler {
	return func(ctx context.Context, w http.ResponseWriter, r *http.Request) error {
		// Get project name in URL
		vars := mux.Vars(r)
		projectKey := vars[permProjectKey]
		rmName := vars["name"]

		proj, err := project.Load(api.mustDB(), projectKey)
		if err != nil {
			return sdk.WrapError(err, "cannot get client got %s %s", projectKey, rmName)
		}

		vcsServer := repositoriesmanager.GetProjectVCSServer(*proj, rmName)
		if vcsServer == nil {
			return sdk.WrapError(sdk.ErrNoReposManagerClientAuth, "cannot get client got %s %s", projectKey, rmName)
		}

		appNames, err := repositoriesmanager.LoadLinkedApplicationNames(api.mustDB(), proj.Key, rmName)
		if err != nil {
			return sdk.WrapError(err, "cannot load linked application names")
		}

		return service.WriteJSON(w, appNames, http.StatusOK)
	}
}

func (api *API) attachRepositoriesManagerHandler() service.Handler {
	return func(ctx context.Context, w http.ResponseWriter, r *http.Request) error {
		vars := mux.Vars(r)
		projectKey := vars[permProjectKey]
		appName := vars["applicationName"]
		rmName := vars["name"]
		fullname := r.FormValue("fullname")
		db := api.mustDB()

<<<<<<< HEAD
		proj, err := project.Load(api.mustDB(), api.Cache, projectKey)
=======
		app, err := application.LoadByName(db, projectKey, appName)
>>>>>>> 2497dfa6
		if err != nil {
			return sdk.WrapError(err, "cannot load project %s", projectKey)
		}

		app, err := application.LoadByProjectIDAndName(ctx, db, proj.ID, appName)
		if err != nil {
			return sdk.WrapError(err, "cannot load application %s", appName)
		}

		//Load the repositoriesManager for the project
		rm, err := repositoriesmanager.LoadForProject(db, projectKey, rmName)
		if err != nil {
			return sdk.WrapError(sdk.ErrNoReposManager, "error loading %s-%s: %s", projectKey, rmName, err)
		}

		//Get an authorized Client
		client, err := repositoriesmanager.AuthorizedClient(ctx, db, api.Cache, projectKey, rm)
		if err != nil {
			return sdk.WrapError(sdk.ErrNoReposManagerClientAuth, "cannot get client got %s %s : %s", projectKey, rmName, err)
		}

		if _, err := client.RepoByFullname(ctx, fullname); err != nil {
			return sdk.WrapError(sdk.ErrRepoNotFound, "cannot get repo %s: %s", fullname, err)
		}

		app.VCSServer = rm.Name
		app.RepositoryFullname = fullname

		tx, err := db.Begin()
		if err != nil {
			return sdk.WrapError(err, "cannot start transaction")
		}
		defer tx.Rollback() // nolint

		if err := repositoriesmanager.InsertForApplication(tx, app, projectKey); err != nil {
			return sdk.WrapError(err, "Cannot insert for application")
		}

		if err := tx.Commit(); err != nil {
			return sdk.WithStack(err)
		}

		usage, errU := loadApplicationUsage(ctx, db, projectKey, appName)
		if errU != nil {
			return sdk.WrapError(errU, "attachRepositoriesManager> Cannot load application usage")
		}

		// Update default payload of linked workflow root
		if len(usage.Workflows) > 0 {
			proj, errP := project.Load(db, projectKey, project.LoadOptions.WithIntegrations)
			if errP != nil {
				return sdk.WrapError(errP, "attachRepositoriesManager> Cannot load project")
			}

			for _, wf := range usage.Workflows {
				wfDB, err := workflow.LoadByID(ctx, db, api.Cache, *proj, wf.ID, workflow.LoadOptions{})
				if err != nil {
					return err
				}

				// second load for publish the event below
				wfOld, err := workflow.LoadByID(ctx, db, api.Cache, *proj, wf.ID, workflow.LoadOptions{})
				if err != nil {
					return err
				}

				if wfDB.WorkflowData.Node.Context == nil {
					wfDB.WorkflowData.Node.Context = &sdk.NodeContext{}
				}
				if wfDB.WorkflowData.Node.Context.ApplicationID != app.ID {
					continue
				}

				payload, err := wfDB.WorkflowData.Node.Context.DefaultPayloadToMap()
				if err != nil {
					return sdk.WithStack(err)
				}

				if _, ok := payload["git.branch"]; ok && payload["git.repository"] == app.RepositoryFullname {
					continue
				}

				defaultPayload, err := workflow.DefaultPayload(ctx, db, api.Cache, *proj, wfDB)
				if err != nil {
					return sdk.WithStack(err)
				}

				wfDB.WorkflowData.Node.Context.DefaultPayload = defaultPayload

				if err := workflow.Update(ctx, db, api.Cache, *proj, wfDB, workflow.UpdateOptions{DisableHookManagement: true}); err != nil {
					return sdk.WrapError(err, "cannot update node context %d", wf.WorkflowData.Node.Context.ID)
				}

				event.PublishWorkflowUpdate(ctx, proj.Key, *wfDB, *wfOld, getAPIConsumer(ctx))
			}
		}

		event.PublishApplicationRepositoryAdd(ctx, projectKey, *app, getAPIConsumer(ctx))

		return service.WriteJSON(w, app, http.StatusOK)
	}
}

func (api *API) detachRepositoriesManagerHandler() service.Handler {
	return func(ctx context.Context, w http.ResponseWriter, r *http.Request) error {
		vars := mux.Vars(r)
		projectKey := vars[permProjectKey]
		appName := vars["applicationName"]
		db := api.mustDB()
		u := getAPIConsumer(ctx)

<<<<<<< HEAD
		proj, err := project.Load(api.mustDB(), api.Cache, projectKey)
		if err != nil {
			return sdk.WrapError(err, "cannot load project %s", projectKey)
		}

		app, err := application.LoadByProjectIDAndName(ctx, db, proj.ID, appName)
		if err != nil {
			return err
=======
		app, errl := application.LoadByName(db, projectKey, appName)
		if errl != nil {
			return sdk.WrapError(errl, "detachRepositoriesManager> error on load project %s", projectKey)
>>>>>>> 2497dfa6
		}

		// Check if there is hooks on this application
		repositoryWebHooksCount, err := workflow.CountRepositoryWebHooksByApplication(db, app.ID)
		if err != nil {
			return err
		}
		if repositoryWebHooksCount > 0 {
			return sdk.WithStack(sdk.ErrRepositoryUsedByHook)
		}

		// Remove all the things in a transaction
		tx, err := db.Begin()
		if err != nil {
			return sdk.WrapError(err, "cannot start transaction")
		}
		defer tx.Rollback() // nolint

		if err := repositoriesmanager.DeleteForApplication(tx, app); err != nil {
			return sdk.WrapError(err, "cannot delete for application")
		}

		if err := tx.Commit(); err != nil {
<<<<<<< HEAD
			return sdk.WrapError(err, "cannot commit transaction")
=======
			return sdk.WithStack(err)
>>>>>>> 2497dfa6
		}

		event.PublishApplicationRepositoryDelete(ctx, projectKey, appName, app.VCSServer, app.RepositoryFullname, u)

		return service.WriteJSON(w, app, http.StatusOK)
	}
}<|MERGE_RESOLUTION|>--- conflicted
+++ resolved
@@ -347,11 +347,7 @@
 
 		if !force {
 			// Check that the VCS is not used by an application before removing it
-<<<<<<< HEAD
 			apps, err := application.LoadAll(ctx, tx, p.ID)
-=======
-			apps, err := application.LoadAll(tx, projectKey)
->>>>>>> 2497dfa6
 			if err != nil {
 				return err
 			}
@@ -367,11 +363,7 @@
 		}
 
 		if err := tx.Commit(); err != nil {
-<<<<<<< HEAD
-			return sdk.WrapError(err, "cannot commit transaction")
-=======
 			return sdk.WithStack(err)
->>>>>>> 2497dfa6
 		}
 
 		event.PublishDeleteVCSServer(ctx, p, vcsServer.Name, getAPIConsumer(ctx))
@@ -479,11 +471,7 @@
 		fullname := r.FormValue("fullname")
 		db := api.mustDB()
 
-<<<<<<< HEAD
-		proj, err := project.Load(api.mustDB(), api.Cache, projectKey)
-=======
-		app, err := application.LoadByName(db, projectKey, appName)
->>>>>>> 2497dfa6
+		proj, err := project.Load(api.mustDB(), projectKey)
 		if err != nil {
 			return sdk.WrapError(err, "cannot load project %s", projectKey)
 		}
@@ -595,8 +583,7 @@
 		db := api.mustDB()
 		u := getAPIConsumer(ctx)
 
-<<<<<<< HEAD
-		proj, err := project.Load(api.mustDB(), api.Cache, projectKey)
+		proj, err := project.Load(api.mustDB(), projectKey)
 		if err != nil {
 			return sdk.WrapError(err, "cannot load project %s", projectKey)
 		}
@@ -604,11 +591,6 @@
 		app, err := application.LoadByProjectIDAndName(ctx, db, proj.ID, appName)
 		if err != nil {
 			return err
-=======
-		app, errl := application.LoadByName(db, projectKey, appName)
-		if errl != nil {
-			return sdk.WrapError(errl, "detachRepositoriesManager> error on load project %s", projectKey)
->>>>>>> 2497dfa6
 		}
 
 		// Check if there is hooks on this application
@@ -632,11 +614,7 @@
 		}
 
 		if err := tx.Commit(); err != nil {
-<<<<<<< HEAD
-			return sdk.WrapError(err, "cannot commit transaction")
-=======
 			return sdk.WithStack(err)
->>>>>>> 2497dfa6
 		}
 
 		event.PublishApplicationRepositoryDelete(ctx, projectKey, appName, app.VCSServer, app.RepositoryFullname, u)
