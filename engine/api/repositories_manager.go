package api

import (
	"context"
	"fmt"
	"net/http"
	"strconv"
	"time"

	"github.com/gorilla/mux"

	"github.com/ovh/cds/engine/api/application"
	"github.com/ovh/cds/engine/api/cache"
	"github.com/ovh/cds/engine/api/event"
	"github.com/ovh/cds/engine/api/project"
	"github.com/ovh/cds/engine/api/repositoriesmanager"
	"github.com/ovh/cds/engine/api/workflow"
	"github.com/ovh/cds/engine/service"
	"github.com/ovh/cds/sdk"
	"github.com/ovh/cds/sdk/log"
)

func (api *API) getRepositoriesManagerHandler() service.Handler {
	return func(ctx context.Context, w http.ResponseWriter, r *http.Request) error {
		vcsServers, err := repositoriesmanager.LoadAll(ctx, api.mustDB(), api.Cache)
		if err != nil {
			return sdk.WrapError(err, "error")
		}
		rms := make([]string, 0, len(vcsServers))
		for k := range vcsServers {
			rms = append(rms, k)
		}
		return service.WriteJSON(w, rms, http.StatusOK)
	}
}

func (api *API) getRepositoriesManagerForProjectHandler() service.Handler {
	return func(ctx context.Context, w http.ResponseWriter, r *http.Request) error {
		vars := mux.Vars(r)
		key := vars[permProjectKey]

		proj, errproj := project.Load(api.mustDB(), key)
		if errproj != nil {
			return errproj
		}

		return service.WriteJSON(w, proj.VCSServers, http.StatusOK)
	}
}

func (api *API) repositoriesManagerAuthorizeHandler() service.Handler {
	return func(ctx context.Context, w http.ResponseWriter, r *http.Request) error {
		vars := mux.Vars(r)
		key := vars[permProjectKey]
		rmName := vars["name"]

		proj, err := project.Load(api.mustDB(), key)
		if err != nil {
			return sdk.WrapError(err, "cannot load project")
		}

		vcsServer, err := repositoriesmanager.NewVCSServerConsumer(api.mustDBWithCtx, api.Cache, rmName)
		if err != nil {
			return sdk.WrapError(err, "cannot start transaction")
		}

		token, url, err := vcsServer.AuthorizeRedirect(ctx)
		if err != nil {
			return sdk.WrapError(sdk.ErrNoReposManagerAuth, "error with AuthorizeRedirect %s", err)
		}

		data := map[string]string{
			"project_key":          proj.Key,
			"last_modified":        strconv.FormatInt(time.Now().Unix(), 10),
			"repositories_manager": rmName,
			"url":                  url,
			"request_token":        token,
			"username":             getAPIConsumer(ctx).AuthentifiedUser.Username,
		}

		if token != "" {
			data["auth_type"] = "oauth"
		} else {
			data["auth_type"] = "basic"
		}

		keyr := cache.Key("reposmanager", "oauth", token)
		if err := api.Cache.Set(keyr, data); err != nil {
			log.Error(ctx, "unable to cache set %v: %v", keyr, err)
		}
		return service.WriteJSON(w, data, http.StatusOK)
	}
}

func (api *API) repositoriesManagerOAuthCallbackHandler() service.Handler {
	return func(ctx context.Context, w http.ResponseWriter, r *http.Request) error {
		cberr := r.FormValue("error")
		errDescription := r.FormValue("error_description")
		errURI := r.FormValue("error_uri")

		if cberr != "" {
			log.Error(ctx, "Callback Error: %s - %s - %s", cberr, errDescription, errURI)
			return fmt.Errorf("OAuth Error %s", cberr)
		}

		code := r.FormValue("code")
		state := r.FormValue("state")

		data := map[string]string{}

		key := cache.Key("reposmanager", "oauth", state)
		find, err := api.Cache.Get(key, &data)
		if err != nil {
			log.Error(ctx, "cannot get from cache %s: %v", key, err)
		}
		if !find {
			return sdk.WrapError(sdk.ErrForbidden, "repositoriesManagerAuthorizeCallback> Error")
		}
		projectKey := data["project_key"]
		rmName := data["repositories_manager"]
		username := data["username"]

		//u, err := user.LoadByUsername(api.mustDB(), username)
		//if err != nil {
		//	return sdk.WrapError(err, "repositoriesManagerAuthorizeCallback> Cannot load user %s", username)
		//}

		proj, errP := project.Load(api.mustDB(), projectKey)
		if errP != nil {
			return sdk.WrapError(errP, "repositoriesManagerAuthorizeCallback> Cannot load project")
		}

		vcsServer, errVCSServer := repositoriesmanager.NewVCSServerConsumer(api.mustDBWithCtx, api.Cache, rmName)
		if errVCSServer != nil {
			return sdk.WrapError(errVCSServer, "repositoriesManagerAuthorizeCallback> Cannot load project")
		}

		token, secret, err := vcsServer.AuthorizeToken(ctx, state, code)
		if err != nil {
			return sdk.WrapError(sdk.ErrNoReposManagerClientAuth, "repositoriesManagerAuthorizeCallback> Error with AuthorizeToken: %s", err)

		}

		if token == "" || secret == "" {
			return sdk.WrapError(sdk.ErrNoReposManagerClientAuth, "repositoriesManagerAuthorizeCallback> token or secret is empty")
		}

		tx, errT := api.mustDB().Begin()
		if errT != nil {
			return sdk.WrapError(errT, "repositoriesManagerAuthorizeCallback> Cannot start transaction")
		}
		defer tx.Rollback() // nolint

		vcsServerForProject := &sdk.ProjectVCSServerLink{
			ProjectID: proj.ID,
			Name:      rmName,
			Username:  username,
		}
		vcsServerForProject.Set("token", token)
		vcsServerForProject.Set("secret", secret)
		vcsServerForProject.Set("created", strconv.FormatInt(time.Now().Unix(), 10))

		if err := repositoriesmanager.InsertProjectVCSServerLink(ctx, tx, vcsServerForProject); err != nil {
			return sdk.WrapError(err, "Error with InsertForProject")
		}

		if err := tx.Commit(); err != nil {
			return sdk.WrapError(errT, "repositoriesManagerAuthorizeCallback> Cannot commit transaction")
		}

		event.PublishAddVCSServer(ctx, proj, vcsServerForProject.Name, getAPIConsumer(ctx))

		//Redirect on UI advanced project page
		url := fmt.Sprintf("%s/project/%s?tab=advanced", api.Config.URL.UI, projectKey)
		http.Redirect(w, r, url, http.StatusTemporaryRedirect)

		return nil
	}
}

func (api *API) repositoriesManagerAuthorizeBasicHandler() service.Handler {
	return func(ctx context.Context, w http.ResponseWriter, r *http.Request) error {
		vars := mux.Vars(r)
		projectKey := vars["permProjectKey"]
		rmName := vars["name"]

		var tv map[string]interface{}
		if err := service.UnmarshalBody(r, &tv); err != nil {
			return err
		}

		var username, secret string
		if tv["username"] != nil {
			username = tv["username"].(string)
		}
		if tv["secret"] != nil {
			secret = tv["secret"].(string)
		}

		if username == "" || secret == "" {
			return sdk.WrapError(sdk.ErrWrongRequest, "cannot get token nor verifier from data")
		}

		proj, errP := project.Load(api.mustDB(), projectKey)
		if errP != nil {
			return sdk.WrapError(errP, "cannot load project %s", projectKey)
		}

		tx, errT := api.mustDB().Begin()
		if errT != nil {
			return sdk.WrapError(errT, "cannot start transaction")
		}
		defer tx.Rollback() // nolint

		vcsServerForProject := &sdk.ProjectVCSServerLink{
			ProjectID: proj.ID,
			Name:      rmName,
			Username:  getAPIConsumer(ctx).AuthentifiedUser.Username,
		}
		vcsServerForProject.Set("token", username)
		vcsServerForProject.Set("secret", secret)
		vcsServerForProject.Set("created", strconv.FormatInt(time.Now().Unix(), 10))

		if err := repositoriesmanager.InsertProjectVCSServerLink(ctx, tx, vcsServerForProject); err != nil {
			return sdk.WrapError(err, "Error with InsertForProject")
		}

		client, err := repositoriesmanager.AuthorizedClient(ctx, tx, api.Cache, proj.Key, *vcsServerForProject)
		if err != nil {
			return sdk.WrapError(sdk.ErrNoReposManagerClientAuth, "cannot get client for project %s: %v", proj.Key, err)
		}

		if _, err = client.Repos(ctx); err != nil {
			return sdk.WrapError(err, "unable to connect %s to %s", proj.Key, rmName)
		}

		if err := tx.Commit(); err != nil {
			return sdk.WithStack(err)
		}

		event.PublishAddVCSServer(ctx, proj, vcsServerForProject.Name, getAPIConsumer(ctx))

		return service.WriteJSON(w, proj, http.StatusOK)

	}
}

func (api *API) repositoriesManagerAuthorizeCallbackHandler() service.Handler {
	return func(ctx context.Context, w http.ResponseWriter, r *http.Request) error {
		vars := mux.Vars(r)
		projectKey := vars[permProjectKey]
		rmName := vars["name"]

		var tv map[string]interface{}
		if err := service.UnmarshalBody(r, &tv); err != nil {
			return err
		}

		var token, verifier string
		if tv["request_token"] != nil {
			token = tv["request_token"].(string)
		}
		if tv["verifier"] != nil {
			verifier = tv["verifier"].(string)
		}

		if token == "" || verifier == "" {
			return sdk.WrapError(sdk.ErrWrongRequest, "repositoriesManagerAuthorizeCallback> Cannot get token nor verifier from data")
		}

		proj, errP := project.Load(api.mustDB(), projectKey)
		if errP != nil {
			return sdk.WrapError(errP, "repositoriesManagerAuthorizeCallback> Cannot load project")
		}

		vcsServer, errVCSServer := repositoriesmanager.NewVCSServerConsumer(api.mustDBWithCtx, api.Cache, rmName)
		if errVCSServer != nil {
			return sdk.WrapError(errVCSServer, "repositoriesManagerAuthorizeCallback> Cannot create VCS Server Consumer project:%s repoManager:%s", proj.Key, rmName)
		}

		tx, errT := api.mustDB().Begin()
		if errT != nil {
			return sdk.WrapError(errT, "repositoriesManagerAuthorizeCallback> Cannot start transaction")
		}
		defer tx.Rollback() // nolint

		token, secret, err := vcsServer.AuthorizeToken(ctx, token, verifier)
		if err != nil {
			return sdk.WrapError(sdk.ErrNoReposManagerClientAuth, "repositoriesManagerAuthorizeCallback> Error with AuthorizeToken: %s project:%s", err, proj.Key)
		}
		log.Debug("repositoriesManagerAuthorizeCallback> [%s] AccessToken=%s; AccessTokenSecret=%s", projectKey, token, secret)

		vcsServerForProject := &sdk.ProjectVCSServerLink{
			ProjectID: proj.ID,
			Name:      rmName,
			Username:  getAPIConsumer(ctx).AuthentifiedUser.Username,
		}
		vcsServerForProject.Set("token", token)
		vcsServerForProject.Set("secret", secret)
		vcsServerForProject.Set("created", strconv.FormatInt(time.Now().Unix(), 10))

		if err := repositoriesmanager.InsertProjectVCSServerLink(ctx, tx, vcsServerForProject); err != nil {
			return sdk.WrapError(err, "Error with InsertForProject")
		}

		if err := tx.Commit(); err != nil {
			return sdk.WrapError(errT, "repositoriesManagerAuthorizeCallback> Cannot commit transaction")
		}

		event.PublishAddVCSServer(ctx, proj, vcsServerForProject.Name, getAPIConsumer(ctx))

		return service.WriteJSON(w, proj, http.StatusOK)
	}
}

func (api *API) deleteRepositoriesManagerHandler() service.Handler {
	return func(ctx context.Context, w http.ResponseWriter, r *http.Request) error {
		vars := mux.Vars(r)
		projectKey := vars[permProjectKey]
		rmName := vars["name"]

		force := FormBool(r, "force")

		p, err := project.Load(api.mustDB(), projectKey)
		if err != nil {
			return sdk.WrapError(err, "cannot load project %s", projectKey)
		}

		// Load the repositories manager from the DB
		vcsServer, err := repositoriesmanager.LoadProjectVCSServerLinkByProjectKeyAndVCSServerName(ctx, api.mustDB(), projectKey, rmName)
		if err != nil {
			return err
		}

		tx, err := api.mustDB().Begin()
		if err != nil {
			return sdk.WrapError(err, "cannot start transaction")
		}
		defer tx.Rollback() // nolint

		if !force {
			// Check that the VCS is not used by an application before removing it
			apps, err := application.LoadAll(ctx, tx, p.ID)
			if err != nil {
				return err
			}
			for _, app := range apps {
				if app.VCSServer == rmName {
					return sdk.WithStack(sdk.ErrVCSUsedByApplication)
				}
			}
		}

		if err := repositoriesmanager.DeleteProjectVCSServerLink(ctx, tx, &vcsServer); err != nil {
			return sdk.WrapError(err, "error deleting %s-%s", projectKey, rmName)
		}

		if err := tx.Commit(); err != nil {
			return sdk.WithStack(err)
		}

		event.PublishDeleteVCSServer(ctx, p, vcsServer.Name, getAPIConsumer(ctx))

		return service.WriteJSON(w, p, http.StatusOK)
	}
}

func (api *API) getReposFromRepositoriesManagerHandler() service.Handler {
	return func(ctx context.Context, w http.ResponseWriter, r *http.Request) error {
		vars := mux.Vars(r)
		projectKey := vars[permProjectKey]
		vcsServerName := vars["name"]
		sync := FormBool(r, "synchronize")

		proj, err := project.Load(api.mustDB(), projectKey)
		if err != nil {
			return sdk.NewErrorWithStack(err, sdk.NewErrorFrom(sdk.ErrNoReposManagerClientAuth,
				"cannot get client got %s %s", projectKey, vcsServerName))
		}

		repos, err := repositoriesmanager.GetReposForProjectVCSServer(ctx, api.mustDB(), api.Cache, *proj, vcsServerName, repositoriesmanager.Options{
			Sync: sync,
		})
		if err != nil {
			return err
		}

		return service.WriteJSON(w, repos, http.StatusOK)
	}
}

func (api *API) getRepoFromRepositoriesManagerHandler() service.Handler {
	return func(ctx context.Context, w http.ResponseWriter, r *http.Request) error {
		// Get project name in URL
		vars := mux.Vars(r)
		projectKey := vars[permProjectKey]
		rmName := vars["name"]
		repoName := r.FormValue("repo")

		if repoName == "" {
			return sdk.NewError(sdk.ErrWrongRequest, fmt.Errorf("Missing repository name 'repo' as a query parameter"))
		}

		vcsServer, err := repositoriesmanager.LoadProjectVCSServerLinkByProjectKeyAndVCSServerName(ctx, api.mustDB(), projectKey, rmName)
		if err != nil {
			return sdk.NewErrorWithStack(err, sdk.NewErrorFrom(sdk.ErrNoReposManagerClientAuth,
				"cannot get client got %s %s", projectKey, rmName))
		}

		client, err := repositoriesmanager.AuthorizedClient(ctx, api.mustDB(), api.Cache, projectKey, vcsServer)
		if err != nil {
			return sdk.NewErrorWithStack(err, sdk.NewErrorFrom(sdk.ErrNoReposManagerClientAuth,
				"cannot get client got %s %s", projectKey, rmName))
		}

		log.Info(ctx, "getRepoFromRepositoriesManagerHandler> Loading repository on %s", vcsServer.Name)

		repo, err := client.RepoByFullname(ctx, repoName)
		if err != nil {
			return sdk.WrapError(err, "cannot get repos")
		}

		return service.WriteJSON(w, repo, http.StatusOK)
	}
}

func (api *API) getRepositoriesManagerLinkedApplicationsHandler() service.Handler {
	return func(ctx context.Context, w http.ResponseWriter, r *http.Request) error {
		// Get project name in URL
		vars := mux.Vars(r)
		projectKey := vars[permProjectKey]
		rmName := vars["name"]

		proj, err := project.Load(api.mustDB(), projectKey)
		if err != nil {
			return sdk.WrapError(err, "cannot get client got %s %s", projectKey, rmName)
		}

		_, err = repositoriesmanager.LoadProjectVCSServerLinkByProjectKeyAndVCSServerName(ctx, api.mustDB(), projectKey, rmName)
		if err != nil {
			return sdk.WrapError(sdk.ErrNoReposManagerClientAuth, "cannot get client %s %s got: %v", projectKey, rmName, err)
		}

		appNames, err := repositoriesmanager.LoadLinkedApplicationNames(api.mustDB(), proj.Key, rmName)
		if err != nil {
			return sdk.WrapError(err, "cannot load linked application names")
		}

		return service.WriteJSON(w, appNames, http.StatusOK)
	}
}

func (api *API) attachRepositoriesManagerHandler() service.Handler {
	return func(ctx context.Context, w http.ResponseWriter, r *http.Request) error {
		vars := mux.Vars(r)
		projectKey := vars[permProjectKey]
		appName := vars["applicationName"]
		rmName := vars["name"]
		fullname := r.FormValue("fullname")
		db := api.mustDB()

		proj, err := project.Load(api.mustDB(), projectKey)
		if err != nil {
			return sdk.WrapError(err, "cannot load project %s", projectKey)
		}

		app, err := application.LoadByProjectIDAndName(ctx, db, proj.ID, appName)
		if err != nil {
			return sdk.WrapError(err, "cannot load application %s", appName)
		}

		//Load the repositoriesManager for the project
		rm, err := repositoriesmanager.LoadProjectVCSServerLinkByProjectKeyAndVCSServerName(ctx, db, projectKey, rmName)
		if err != nil {
<<<<<<< HEAD
			return sdk.WrapError(sdk.ErrNoReposManager, "error loading %s-%s: %s", projectKey, rmName, err)
=======
			return sdk.WrapError(sdk.ErrNoReposManagerClientAuth, "cannot get client %s %s got: %v", projectKey, rmName, err)
>>>>>>> dc2af41e
		}

		//Get an authorized Client
		client, err := repositoriesmanager.AuthorizedClient(ctx, db, api.Cache, projectKey, rm)
		if err != nil {
			return sdk.WrapError(sdk.ErrNoReposManagerClientAuth, "cannot get client got %s %s : %s", projectKey, rmName, err)
		}

		if _, err := client.RepoByFullname(ctx, fullname); err != nil {
			return sdk.WrapError(sdk.ErrRepoNotFound, "cannot get repo %s: %s", fullname, err)
		}

		app.VCSServer = rm.Name
		app.RepositoryFullname = fullname

		tx, err := db.Begin()
		if err != nil {
			return sdk.WrapError(err, "cannot start transaction")
		}
		defer tx.Rollback() // nolint

		if err := repositoriesmanager.InsertForApplication(tx, app, projectKey); err != nil {
			return sdk.WrapError(err, "Cannot insert for application")
		}

		if err := tx.Commit(); err != nil {
			return sdk.WithStack(err)
		}

		usage, errU := loadApplicationUsage(ctx, db, projectKey, appName)
		if errU != nil {
			return sdk.WrapError(errU, "attachRepositoriesManager> Cannot load application usage")
		}

		// Update default payload of linked workflow root
		if len(usage.Workflows) > 0 {
			proj, errP := project.Load(db, projectKey, project.LoadOptions.WithIntegrations)
			if errP != nil {
				return sdk.WrapError(errP, "attachRepositoriesManager> Cannot load project")
			}

			for _, wf := range usage.Workflows {
				wfDB, err := workflow.LoadByID(ctx, db, api.Cache, *proj, wf.ID, workflow.LoadOptions{})
				if err != nil {
					return err
				}

				// second load for publish the event below
				wfOld, err := workflow.LoadByID(ctx, db, api.Cache, *proj, wf.ID, workflow.LoadOptions{})
				if err != nil {
					return err
				}

				if wfDB.WorkflowData.Node.Context == nil {
					wfDB.WorkflowData.Node.Context = &sdk.NodeContext{}
				}
				if wfDB.WorkflowData.Node.Context.ApplicationID != app.ID {
					continue
				}

				payload, err := wfDB.WorkflowData.Node.Context.DefaultPayloadToMap()
				if err != nil {
					return sdk.WithStack(err)
				}

				if _, ok := payload["git.branch"]; ok && payload["git.repository"] == app.RepositoryFullname {
					continue
				}

				defaultPayload, err := workflow.DefaultPayload(ctx, db, api.Cache, *proj, wfDB)
				if err != nil {
					return sdk.WithStack(err)
				}

				wfDB.WorkflowData.Node.Context.DefaultPayload = defaultPayload

				if err := workflow.Update(ctx, db, api.Cache, *proj, wfDB, workflow.UpdateOptions{DisableHookManagement: true}); err != nil {
					return sdk.WrapError(err, "cannot update node context %d", wfDB.WorkflowData.Node.Context.ID)
				}

				event.PublishWorkflowUpdate(ctx, proj.Key, *wfDB, *wfOld, getAPIConsumer(ctx))
			}
		}

		event.PublishApplicationRepositoryAdd(ctx, projectKey, *app, getAPIConsumer(ctx))

		return service.WriteJSON(w, app, http.StatusOK)
	}
}

func (api *API) detachRepositoriesManagerHandler() service.Handler {
	return func(ctx context.Context, w http.ResponseWriter, r *http.Request) error {
		vars := mux.Vars(r)
		projectKey := vars[permProjectKey]
		appName := vars["applicationName"]
		db := api.mustDB()
		u := getAPIConsumer(ctx)

		proj, err := project.Load(api.mustDB(), projectKey)
		if err != nil {
			return sdk.WrapError(err, "cannot load project %s", projectKey)
		}

		app, err := application.LoadByProjectIDAndName(ctx, db, proj.ID, appName)
		if err != nil {
			return err
		}

		// Check if there is hooks on this application
		repositoryWebHooksCount, err := workflow.CountRepositoryWebHooksByApplication(db, app.ID)
		if err != nil {
			return err
		}
		if repositoryWebHooksCount > 0 {
			return sdk.WithStack(sdk.ErrRepositoryUsedByHook)
		}

		// Remove all the things in a transaction
		tx, err := db.Begin()
		if err != nil {
			return sdk.WrapError(err, "cannot start transaction")
		}
		defer tx.Rollback() // nolint

		if err := repositoriesmanager.DeleteForApplication(tx, app); err != nil {
			return sdk.WrapError(err, "cannot delete for application")
		}

		if err := tx.Commit(); err != nil {
			return sdk.WithStack(err)
		}

		event.PublishApplicationRepositoryDelete(ctx, projectKey, appName, app.VCSServer, app.RepositoryFullname, u)

		return service.WriteJSON(w, app, http.StatusOK)
	}
}<|MERGE_RESOLUTION|>--- conflicted
+++ resolved
@@ -472,11 +472,7 @@
 		//Load the repositoriesManager for the project
 		rm, err := repositoriesmanager.LoadProjectVCSServerLinkByProjectKeyAndVCSServerName(ctx, db, projectKey, rmName)
 		if err != nil {
-<<<<<<< HEAD
-			return sdk.WrapError(sdk.ErrNoReposManager, "error loading %s-%s: %s", projectKey, rmName, err)
-=======
-			return sdk.WrapError(sdk.ErrNoReposManagerClientAuth, "cannot get client %s %s got: %v", projectKey, rmName, err)
->>>>>>> dc2af41e
+			return sdk.NewErrorWithStack(err, sdk.NewErrorFrom(sdk.ErrNoReposManagerClientAuth, "cannot get vcs server %s for project %s", rmName, projectKey))
 		}
 
 		//Get an authorized Client
