package api

import (
	"context"
	"fmt"
	"net/http"
	"strconv"

	"github.com/gorilla/mux"

	"github.com/ovh/cds/engine/api/pipeline"
	"github.com/ovh/cds/engine/api/project"
	"github.com/ovh/cds/engine/service"
	"github.com/ovh/cds/sdk"
)

func (api *API) getVariablesHandler() service.Handler {
	return func(ctx context.Context, w http.ResponseWriter, r *http.Request) error {
		vars := mux.Vars(r)
		projectKey := vars[permProjectKey]
		pipID := r.FormValue("pipId")

		var allVariables []string

		proj, err := project.Load(ctx, api.mustDB(), projectKey, project.LoadOptions.WithVariables)
		if err != nil {
			return err
		}
		var projectVar = make([]string, len(proj.Variables))
		for i := range projectVar {
			projectVar[i] = fmt.Sprintf("{{.cds.proj.%s}}", proj.Variables[i].Name)
		}
		allVariables = append(allVariables, projectVar...)

		appVar := []string{}
<<<<<<< HEAD
		if appName != "" {
			// Check permission on application
			app, err := application.LoadByProjectKeyAndName(ctx, api.mustDB(), projectKey, appName, application.LoadOptions.WithVariables)
			if err != nil {
				return sdk.WrapError(err, "cannot Load application")
			}

			for _, v := range app.Variables {
				appVar = append(appVar, fmt.Sprintf("{{.cds.app.%s}}", v.Name))
			}
		} else {
			// Load all app variables
			query := `
        SELECT distinct var_name
        FROM application_variable
        LEFT JOIN application ON application.id = application_variable.application_id
        LEFT JOIN project ON project.id = application.project_id
        WHERE project.projectkey = $1
        ORDER BY var_name;
      `
			rows, err := api.mustDB().Query(query, projectKey)
			if err != nil {
				return sdk.WrapError(err, "Cannot Load all applications variables")
			}
			defer rows.Close()
			for rows.Next() {
				var name string
				err := rows.Scan(&name)
				if err != nil {
					return sdk.WrapError(err, "Cannot scan results")
				}
				appVar = append(appVar, fmt.Sprintf("{{.cds.app.%s}}", name))
=======

		// Load all app variables
		query := `
			SELECT distinct var_name
			FROM application_variable
			LEFT JOIN application ON application.id = application_variable.application_id
			LEFT JOIN project ON project.id = application.project_id
			WHERE project.projectkey = $1
			ORDER BY var_name;
		`
		rows, err := api.mustDB().Query(query, projectKey)
		if err != nil {
			return sdk.WrapError(err, "Cannot Load all applications variables")
		}
		defer rows.Close()
		for rows.Next() {
			var name string
			err := rows.Scan(&name)
			if err != nil {
				return sdk.WrapError(err, "Cannot scan results")
>>>>>>> 52210682
			}
			appVar = append(appVar, fmt.Sprintf("{{.cds.app.%s}}", name))
		}
		allVariables = append(allVariables, appVar...)

		if pipID != "" {
			pipIDN, err := strconv.ParseInt(pipID, 10, 64)
			if err != nil {
				return sdk.WrapError(sdk.ErrWrongRequest, "getVariablesHandler> Cannot convert pipId to int : %s", err)
			}
			pipParams, err := pipeline.GetAllParametersInPipeline(ctx, api.mustDB(), pipIDN)

			if err != nil {
				return sdk.WrapError(err, "Cannot get all parameters in pipeline")
			}

			for _, param := range pipParams {
				allVariables = append(allVariables, fmt.Sprintf("{{.cds.pip.%s}}", param.Name))
			}
		}

		// add cds variable
		for i := range sdk.BasicVariableNames {
			allVariables = append(allVariables, "{{."+sdk.BasicVariableNames[i]+"}}")
		}

		// add git variable
		for i := range sdk.BasicGitVariableNames {
			allVariables = append(allVariables, "{{."+sdk.BasicGitVariableNames[i]+"}}")
		}
		allVariables = append(allVariables, "{{.git.tag}}")

		// Check permission on application
		return service.WriteJSON(w, allVariables, http.StatusOK)
	}
}<|MERGE_RESOLUTION|>--- conflicted
+++ resolved
@@ -33,40 +33,6 @@
 		allVariables = append(allVariables, projectVar...)
 
 		appVar := []string{}
-<<<<<<< HEAD
-		if appName != "" {
-			// Check permission on application
-			app, err := application.LoadByProjectKeyAndName(ctx, api.mustDB(), projectKey, appName, application.LoadOptions.WithVariables)
-			if err != nil {
-				return sdk.WrapError(err, "cannot Load application")
-			}
-
-			for _, v := range app.Variables {
-				appVar = append(appVar, fmt.Sprintf("{{.cds.app.%s}}", v.Name))
-			}
-		} else {
-			// Load all app variables
-			query := `
-        SELECT distinct var_name
-        FROM application_variable
-        LEFT JOIN application ON application.id = application_variable.application_id
-        LEFT JOIN project ON project.id = application.project_id
-        WHERE project.projectkey = $1
-        ORDER BY var_name;
-      `
-			rows, err := api.mustDB().Query(query, projectKey)
-			if err != nil {
-				return sdk.WrapError(err, "Cannot Load all applications variables")
-			}
-			defer rows.Close()
-			for rows.Next() {
-				var name string
-				err := rows.Scan(&name)
-				if err != nil {
-					return sdk.WrapError(err, "Cannot scan results")
-				}
-				appVar = append(appVar, fmt.Sprintf("{{.cds.app.%s}}", name))
-=======
 
 		// Load all app variables
 		query := `
@@ -87,7 +53,6 @@
 			err := rows.Scan(&name)
 			if err != nil {
 				return sdk.WrapError(err, "Cannot scan results")
->>>>>>> 52210682
 			}
 			appVar = append(appVar, fmt.Sprintf("{{.cds.app.%s}}", name))
 		}
