--- conflicted
+++ resolved
@@ -181,16 +181,12 @@
 		applicationName := vars["applicationName"]
 		remote := r.FormValue("remote")
 
-<<<<<<< HEAD
 		proj, err := project.Load(api.mustDB(), projectKey)
 		if err != nil {
 			return sdk.WrapError(err, "cannot load project %s from db", projectKey)
 		}
 
 		app, err := application.LoadByProjectIDAndName(ctx, api.mustDB(), proj.ID, applicationName, application.LoadOptions.Default)
-=======
-		app, err := application.LoadByName(api.mustDB(), projectKey, applicationName, application.LoadOptions.Default)
->>>>>>> dc2af41e
 		if err != nil {
 			return sdk.WrapError(err, "cannot load application %s for project %s from db", applicationName, projectKey)
 		}
@@ -205,21 +201,14 @@
 			return service.WriteJSON(w, resp, http.StatusOK)
 		}
 
-<<<<<<< HEAD
-		vcsServer := repositoriesmanager.GetProjectVCSServer(*proj, app.VCSServer)
+		vcsServer, err := repositoriesmanager.LoadProjectVCSServerLinkByProjectKeyAndVCSServerName(ctx, api.mustDB(), projectKey, app.VCSServer)
+		if err != nil {
+			return sdk.NewErrorWithStack(err, sdk.NewErrorFrom(sdk.ErrNoReposManagerClientAuth, "cannot get vcs server %s for project %s", app.VCSServer, projectKey))
+		}
+
 		client, err := repositoriesmanager.AuthorizedClient(ctx, api.mustDB(), api.Cache, projectKey, vcsServer)
 		if err != nil {
 			return sdk.NewErrorWithStack(err, sdk.NewErrorFrom(sdk.ErrNoReposManagerClientAuth, "cannot get vcs server %s for project %s", app.VCSServer, projectKey))
-=======
-		vcsServer, err := repositoriesmanager.LoadProjectVCSServerLinkByProjectKeyAndVCSServerName(ctx, api.mustDB(), projectKey, app.VCSServer)
-		if err != nil {
-			return sdk.WrapError(sdk.ErrNoReposManagerClientAuth, "getApplicationVCSInfosHandler> Cannot get client got %s %s : %s", projectKey, app.VCSServer, err)
-		}
-
-		client, err := repositoriesmanager.AuthorizedClient(ctx, api.mustDB(), api.Cache, projectKey, vcsServer)
-		if err != nil {
-			return sdk.WrapError(sdk.ErrNoReposManagerClientAuth, "getApplicationVCSInfosHandler> Cannot get client got %s %s : %s", projectKey, app.VCSServer, err)
->>>>>>> dc2af41e
 		}
 
 		repositoryFullname := app.RepositoryFullname
