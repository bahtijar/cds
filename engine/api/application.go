package api

import (
	"context"
	"database/sql"
	"fmt"
	"io/ioutil"
	"net/http"
	"strings"

	"github.com/go-gorp/gorp"
	"github.com/gorilla/mux"

	"github.com/ovh/cds/engine/api/application"
	"github.com/ovh/cds/engine/api/ascode"
	"github.com/ovh/cds/engine/api/environment"
	"github.com/ovh/cds/engine/api/event"
	"github.com/ovh/cds/engine/api/group"
	"github.com/ovh/cds/engine/api/keys"
	"github.com/ovh/cds/engine/api/operation"
	"github.com/ovh/cds/engine/api/permission"
	"github.com/ovh/cds/engine/api/project"
	"github.com/ovh/cds/engine/api/repositoriesmanager"
	"github.com/ovh/cds/engine/api/user"
	"github.com/ovh/cds/engine/api/workflow"
	"github.com/ovh/cds/engine/cache"
	"github.com/ovh/cds/engine/gorpmapper"
	"github.com/ovh/cds/engine/service"
	"github.com/ovh/cds/sdk"
	"github.com/ovh/cds/sdk/exportentities"
)

func (api *API) getApplicationsHandler() service.Handler {
	return func(ctx context.Context, w http.ResponseWriter, r *http.Request) error {
		vars := mux.Vars(r)
		projectKey := vars[permProjectKey]
		withUsage := service.FormBool(r, "withUsage")
		withIcon := service.FormBool(r, "withIcon")
		withPermissions := r.FormValue("permission")

		loadOpts := []application.LoadOptionFunc{}
		if withIcon {
			loadOpts = append(loadOpts, application.LoadOptions.WithIcon)
		}

		requestedUserName := r.Header.Get("X-Cds-Username")
		var requestedUser *sdk.AuthentifiedUser
		if requestedUserName != "" && isMaintainer(ctx) {
			var err error
			requestedUser, err = user.LoadByUsername(ctx, api.mustDB(), requestedUserName)
			if err != nil {
				if sdk.Cause(err) == sql.ErrNoRows {
					return sdk.WithStack(sdk.ErrUserNotFound)
				}
				return err
			}

			groups, err := group.LoadAllByUserID(context.TODO(), api.mustDB(), requestedUser.ID)
			if err != nil {
				return sdk.WrapError(err, "unable to load user '%s' groups", requestedUserName)
			}
			requestedUser.Groups = groups

			projPerms, err := permission.LoadProjectMaxLevelPermission(ctx, api.mustDB(), []string{projectKey}, requestedUser.GetGroupIDs())
			if err != nil {
				return err
			}
			if projPerms.Level(projectKey) < sdk.PermissionRead {
				return nil
			}
		}

		applications, err := application.LoadAllByProjectKey(ctx, api.mustDB(), projectKey, loadOpts...)
		if err != nil {
			return sdk.WrapError(err, "cannot load applications from db")
		}

		if strings.ToUpper(withPermissions) == "W" {
			var groupIDs []int64
			if requestedUser != nil {
				groupIDs = requestedUser.GetGroupIDs()
			} else {
				groupIDs = getAPIConsumer(ctx).GetGroupIDs()
			}

			projectPerms, err := permission.LoadProjectMaxLevelPermission(ctx, api.mustDB(), []string{projectKey}, groupIDs)
			if err != nil {
				return err
			}
			res := make([]sdk.Application, 0, len(applications))
			for _, a := range applications {
				if projectPerms.Permissions(projectKey).Writable {
					res = append(res, a)
				}
			}
			applications = res
		}

		if withUsage {
			for i := range applications {
				usage, errU := loadApplicationUsage(ctx, api.mustDB(), projectKey, applications[i].Name)
				if errU != nil {
					return sdk.WrapError(errU, "getApplicationHandler> Cannot load application usage")
				}
				applications[i].Usage = &usage
			}
		}

		return service.WriteJSON(w, applications, http.StatusOK)
	}
}

func (api *API) getApplicationHandler() service.Handler {
	return func(ctx context.Context, w http.ResponseWriter, r *http.Request) error {
		vars := mux.Vars(r)
		projectKey := vars[permProjectKey]
		applicationName := vars["applicationName"]

		withKeys := service.FormBool(r, "withKeys")
		withUsage := service.FormBool(r, "withUsage")
		withIcon := service.FormBool(r, "withIcon")
		withDeploymentStrategies := service.FormBool(r, "withDeploymentStrategies")
		withVulnerabilities := service.FormBool(r, "withVulnerabilities")

		loadOptions := []application.LoadOptionFunc{
			application.LoadOptions.WithVariables,
		}
		if withKeys {
			loadOptions = append(loadOptions, application.LoadOptions.WithKeys)
		}
		if withDeploymentStrategies {
			loadOptions = append(loadOptions, application.LoadOptions.WithDeploymentStrategies)
		}
		if withVulnerabilities {
			loadOptions = append(loadOptions, application.LoadOptions.WithVulnerabilities)
		}
		if withIcon {
			loadOptions = append(loadOptions, application.LoadOptions.WithIcon)
		}

		app, err := application.LoadByProjectKeyAndName(ctx, api.mustDB(), projectKey, applicationName, loadOptions...)
		if err != nil {
			return sdk.WrapError(err, "cannot load application %s for project %s from db", applicationName, projectKey)
		}

		if withUsage {
			usage, err := loadApplicationUsage(ctx, api.mustDB(), projectKey, applicationName)
			if err != nil {
				return sdk.WrapError(err, "cannot load application usage")
			}
			app.Usage = &usage
		}

		if app.FromRepository != "" {
			proj, err := project.Load(ctx, api.mustDB(), projectKey,
				project.LoadOptions.WithApplicationWithDeploymentStrategies,
				project.LoadOptions.WithPipelines,
				project.LoadOptions.WithEnvironments,
				project.LoadOptions.WithIntegrations)
			if err != nil {
				return err
			}

			wkAscodeHolder, err := workflow.LoadByRepo(ctx, api.mustDB(), *proj, app.FromRepository, workflow.LoadOptions{
				WithTemplate: true,
			})
			if err != nil && !sdk.ErrorIs(err, sdk.ErrNotFound) {
				return sdk.NewErrorFrom(err, "cannot found workflow holder of the application")
			}
			app.WorkflowAscodeHolder = wkAscodeHolder

			// FIXME from_repository should never be set if the workflow holder was deleted
			if app.WorkflowAscodeHolder == nil {
				app.FromRepository = ""
			}
		}

		return service.WriteJSON(w, app, http.StatusOK)
	}
}

// loadApplicationUsage return usage of application
func loadApplicationUsage(ctx context.Context, db gorp.SqlExecutor, projKey, appName string) (sdk.Usage, error) {
	usage := sdk.Usage{}

	wf, errW := workflow.LoadByApplicationName(ctx, db, projKey, appName)
	if errW != nil {
		return usage, sdk.WrapError(errW, "loadApplicationUsage> Cannot load workflows linked to application %s in project %s", appName, projKey)
	}
	usage.Workflows = wf

	return usage, nil
}

func (api *API) getApplicationVCSInfosHandler() service.Handler {
	return func(ctx context.Context, w http.ResponseWriter, r *http.Request) error {
		vars := mux.Vars(r)
		projectKey := vars[permProjectKey]
		applicationName := vars["applicationName"]
		remote := r.FormValue("remote")

		tx, err := api.mustDB().Begin()
		if err != nil {
			return sdk.WithStack(err)
		}
		defer tx.Rollback() // nolint

		app, err := application.LoadByProjectKeyAndName(ctx, tx, projectKey, applicationName, application.LoadOptions.Default)
		if err != nil {
			return sdk.WrapError(err, "cannot load application %s for project %s from db", applicationName, projectKey)
		}

		resp := struct {
			Branches []sdk.VCSBranch `json:"branches,omitempty"`
			Remotes  []sdk.VCSRepo   `json:"remotes,omitempty"`
			Tags     []sdk.VCSTag    `json:"tags,omitempty"`
		}{}

		if app.RepositoryFullname == "" || app.VCSServer == "" {
			return service.WriteJSON(w, resp, http.StatusOK)
		}

		vcsServer, err := repositoriesmanager.LoadProjectVCSServerLinkByProjectKeyAndVCSServerName(ctx, tx, projectKey, app.VCSServer)
		if err != nil {
			return sdk.NewErrorWithStack(err, sdk.NewErrorFrom(sdk.ErrNoReposManagerClientAuth, "cannot get vcs server %s for project %s", app.VCSServer, projectKey))
		}

		client, err := repositoriesmanager.AuthorizedClient(ctx, tx, api.Cache, projectKey, vcsServer)
		if err != nil {
			return sdk.NewErrorWithStack(err, sdk.NewErrorFrom(sdk.ErrNoReposManagerClientAuth, "cannot get vcs server %s for project %s", app.VCSServer, projectKey))
		}

		if err := tx.Commit(); err != nil {
			return sdk.WithStack(err)
		}

		repositoryFullname := app.RepositoryFullname
		if remote != "" && remote != app.RepositoryFullname {
			repositoryFullname = remote
		}
<<<<<<< HEAD
		branches, err := client.Branches(ctx, repositoryFullname)
		if err != nil {
			return sdk.WrapError(err, "cannot get branches from repository %s", repositoryFullname)
=======
		branches, errb := client.Branches(ctx, repositoryFullname)
		if errb != nil {
			return err
>>>>>>> 52210682
		}
		resp.Branches = branches

		tags, err := client.Tags(ctx, repositoryFullname)
		if err != nil {
			return sdk.WrapError(err, "cannot get tags from repository %s", repositoryFullname)
		}
		resp.Tags = tags

		remotes, err := client.ListForks(ctx, repositoryFullname)
		if err != nil {
			return sdk.WrapError(err, "cannot get remotes from repository %s", repositoryFullname)
		}
		resp.Remotes = remotes

		return service.WriteJSON(w, resp, http.StatusOK)
	}
}

func (api *API) addApplicationHandler() service.Handler {
	return func(ctx context.Context, w http.ResponseWriter, r *http.Request) error {
		// Get project name in URL
		vars := mux.Vars(r)
		key := vars[permProjectKey]

		proj, errl := project.Load(ctx, api.mustDB(), key)
		if errl != nil {
			return sdk.WrapError(errl, "addApplicationHandler> Cannot load %s", key)
		}

		var app sdk.Application
		if err := service.UnmarshalBody(r, &app); err != nil {
			return err
		}

		// check application name pattern
		regexp := sdk.NamePatternRegex
		if !regexp.MatchString(app.Name) {
			return sdk.WrapError(sdk.ErrInvalidApplicationPattern, "addApplicationHandler: Application name %s do not respect pattern %s", app.Name, sdk.NamePattern)
		}

		tx, err := api.mustDB().Begin()
		if err != nil {
			return sdk.WrapError(err, "cannot start transaction")
		}
		defer tx.Rollback() // nolint

		if err := application.Insert(tx, proj.ID, &app); err != nil {
			return err
		}

		if err := tx.Commit(); err != nil {
			return sdk.WithStack(err)
		}

		event.PublishAddApplication(ctx, proj.Key, app, getAPIConsumer(ctx))

		return service.WriteJSON(w, app, http.StatusOK)
	}
}

func (api *API) deleteApplicationHandler() service.Handler {
	return func(ctx context.Context, w http.ResponseWriter, r *http.Request) error {
		// Get pipeline and action name in URL
		vars := mux.Vars(r)
		projectKey := vars[permProjectKey]
		applicationName := vars["applicationName"]

		app, err := application.LoadByProjectKeyAndName(ctx, api.mustDB(), projectKey, applicationName)
		if err != nil {
			return err
		}

		tx, err := api.mustDB().Begin()
		if err != nil {
			return sdk.WrapError(err, "cannot begin transaction")
		}
		defer tx.Rollback() // nolint

		err = application.DeleteApplication(tx, app.ID)
		if err != nil {
			return sdk.WrapError(err, "Cannot delete application")
		}

		if err := tx.Commit(); err != nil {
			return sdk.WithStack(err)
		}

		event.PublishDeleteApplication(ctx, projectKey, *app, getAPIConsumer(ctx))

		return nil
	}
}

func (api *API) cloneApplicationHandler() service.Handler {
	return func(ctx context.Context, w http.ResponseWriter, r *http.Request) error {
		vars := mux.Vars(r)
		projectKey := vars[permProjectKey]
		applicationName := vars["applicationName"]

		proj, err := project.Load(ctx, api.mustDB(), projectKey)
		if err != nil {
			return sdk.NewErrorWithStack(err, sdk.NewErrorFrom(sdk.ErrNoProject, "cannot load %s", projectKey))
		}

		envs, err := environment.LoadEnvironments(api.mustDB(), projectKey)
		if err != nil {
			return sdk.WrapError(err, "cannot load environments for project %s", projectKey)
		}
		proj.Environments = envs

		var newApp sdk.Application
		if err := service.UnmarshalBody(r, &newApp); err != nil {
			return err
		}

		appToClone, err := application.LoadByProjectKeyAndName(ctx, api.mustDB(), proj.Key, applicationName, application.LoadOptions.Default)
		if err != nil {
			return sdk.WrapError(err, "cannot load application %s", applicationName)
		}

		tx, err := api.mustDB().Begin()
		if err != nil {
			return sdk.WrapError(err, "cannot start transaction")
		}
		defer tx.Rollback() // nolint

		if err := cloneApplication(ctx, tx, api.Cache, *proj, &newApp, appToClone); err != nil {
			return sdk.WrapError(err, "cannot insert new application %s", newApp.Name)
		}

		if err := tx.Commit(); err != nil {
			return sdk.WithStack(err)
		}

		return service.WriteJSON(w, newApp, http.StatusOK)
	}
}

// cloneApplication Clone an application with all her dependencies: pipelines, permissions, triggers
func cloneApplication(ctx context.Context, db gorpmapper.SqlExecutorWithTx, store cache.Store, proj sdk.Project, newApp *sdk.Application, appToClone *sdk.Application) error {
	// Create Application
	if err := application.Insert(db, proj.ID, newApp); err != nil {
		return err
	}

	var variablesToDelete []string
	for _, v := range newApp.Variables {
		if v.Type == sdk.KeyVariable {
			variablesToDelete = append(variablesToDelete, fmt.Sprintf("%s.pub", v.Name))
		}
	}

	for _, vToDelete := range variablesToDelete {
		for i := range newApp.Variables {
			if vToDelete == newApp.Variables[i].Name {
				newApp.Variables = append(newApp.Variables[:i], newApp.Variables[i+1:]...)
				break
			}
		}
	}

	// Insert variables
	for i := range newApp.Variables {
		newVar := &newApp.Variables[i]
		if !sdk.IsInArray(newVar.Type, sdk.AvailableVariableType) {
			return sdk.WithStack(sdk.NewErrorFrom(sdk.ErrWrongRequest, "invalid variable type %s", newVar.Type))
		}

		if err := application.InsertVariable(db, newApp.ID, newVar, getAPIConsumer(ctx)); err != nil {
			return sdk.WrapError(err, "cloneApplication> Cannot add variable %s in application %s", newVar.Name, newApp.Name)
		}
	}

	event.PublishAddApplication(ctx, proj.Key, *newApp, getAPIConsumer(ctx))

	return nil
}

func (api *API) updateAsCodeApplicationHandler() service.Handler {
	return func(ctx context.Context, w http.ResponseWriter, r *http.Request) error {
		vars := mux.Vars(r)
		projectKey := vars[permProjectKey]
		name := vars["applicationName"]

		branch := FormString(r, "branch")
		message := FormString(r, "message")

		if branch == "" || message == "" {
			return sdk.NewErrorFrom(sdk.ErrWrongRequest, "missing branch or message data")
		}

		var a sdk.Application
		if err := service.UnmarshalBody(r, &a); err != nil {
			return err
		}

		// check application name pattern
		regexp := sdk.NamePatternRegex
		if !regexp.MatchString(a.Name) {
			return sdk.WrapError(sdk.ErrInvalidApplicationPattern, "Application name %s do not respect pattern", a.Name)
		}

		tx, err := api.mustDB().Begin()
		if err != nil {
			return sdk.WithStack(err)
		}
		defer tx.Rollback() // nolint

		proj, err := project.Load(ctx, tx, projectKey, project.LoadOptions.WithClearKeys)
		if err != nil {
			return err
		}

		appDB, err := application.LoadByProjectKeyAndName(ctx, tx, proj.Key, name)
		if err != nil {
			return sdk.WrapError(err, "cannot load application %s", name)
		}

		if appDB.FromRepository == "" {
			return sdk.NewErrorFrom(sdk.ErrForbidden, "current application is not ascode")
		}

		wkHolder, err := workflow.LoadByRepo(ctx, tx, *proj, appDB.FromRepository, workflow.LoadOptions{
			WithTemplate: true,
		})
		if err != nil {
			return err
		}
		if wkHolder.TemplateInstance != nil {
			return sdk.NewErrorFrom(sdk.ErrForbidden, "cannot edit an application that was generated by a template")
		}

		var rootApp *sdk.Application
		if wkHolder.WorkflowData.Node.Context != nil && wkHolder.WorkflowData.Node.Context.ApplicationID != 0 {
			rootApp, err = application.LoadByIDWithClearVCSStrategyPassword(ctx, tx, wkHolder.WorkflowData.Node.Context.ApplicationID)
			if err != nil {
				return err
			}
		}
		if rootApp == nil {
			return sdk.NewErrorFrom(sdk.ErrWrongRequest, "cannot find the root application of the workflow %s that hold the pipeline", wkHolder.Name)
		}

		// create keys
		for i := range a.Keys {
			k := &a.Keys[i]
			newKey, err := keys.GenerateKey(k.Name, k.Type)
			if err != nil {
				return err
			}
			k.Public = newKey.Public
			k.Private = newKey.Private
			k.KeyID = newKey.KeyID
		}

		u := getAPIConsumer(ctx)
		a.ProjectID = proj.ID
		app, err := application.ExportApplication(tx, a, project.EncryptWithBuiltinKey, fmt.Sprintf("app:%d:%s", appDB.ID, branch))
		if err != nil {
			return sdk.WrapError(err, "unable to export app %s", a.Name)
		}
		wp := exportentities.WorkflowComponents{
			Applications: []exportentities.Application{app},
		}

		ope, err := operation.PushOperationUpdate(ctx, tx, api.Cache, *proj, wp, rootApp.VCSServer, rootApp.RepositoryFullname, branch, message, rootApp.RepositoryStrategy, u)
		if err != nil {
			return err
		}

		if err := tx.Commit(); err != nil {
			return sdk.WithStack(err)
		}

		api.GoRoutines.Exec(context.Background(), fmt.Sprintf("UpdateAsCodeApplicationHandler-%s", ope.UUID), func(ctx context.Context) {
			ed := ascode.EntityData{
				FromRepo:      appDB.FromRepository,
				Type:          ascode.ApplicationEvent,
				ID:            appDB.ID,
				Name:          appDB.Name,
				OperationUUID: ope.UUID,
			}
			ascode.UpdateAsCodeResult(ctx, api.mustDB(), api.Cache, api.GoRoutines, *proj, *wkHolder, *rootApp, ed, u)
		}, api.PanicDump())

		return service.WriteJSON(w, sdk.Operation{
			UUID:   ope.UUID,
			Status: ope.Status,
		}, http.StatusOK)
	}
}

func (api *API) updateApplicationHandler() service.Handler {
	return func(ctx context.Context, w http.ResponseWriter, r *http.Request) error {
		vars := mux.Vars(r)
		projectKey := vars[permProjectKey]
		applicationName := vars["applicationName"]

		app, err := application.LoadByProjectKeyAndNameWithClearVCSStrategyPassword(ctx, api.mustDB(), projectKey, applicationName, application.LoadOptions.Default)
		if err != nil {
			return sdk.WrapError(err, "cannot load application %s", applicationName)
		}

		if app.FromRepository != "" {
			return sdk.WithStack(sdk.ErrForbidden)
		}

		var appPost sdk.Application
		if err := service.UnmarshalBody(r, &appPost); err != nil {
			return err
		}

		// check application name pattern
		regexp := sdk.NamePatternRegex
		if !regexp.MatchString(appPost.Name) {
			return sdk.WrapError(sdk.ErrInvalidApplicationPattern, "application name %s do not respect pattern %s", appPost.Name, sdk.NamePattern)
		}

		if appPost.RepositoryStrategy.Password == sdk.PasswordPlaceholder {
			appPost.RepositoryStrategy.Password = app.RepositoryStrategy.Password
		}

		old := *app

		//Update name and Metadata
		app.Name = appPost.Name
		app.Description = appPost.Description
		if appPost.Icon != "" {
			app.Icon = appPost.Icon
		}
		app.Metadata = appPost.Metadata
		app.RepositoryStrategy = appPost.RepositoryStrategy
		app.RepositoryStrategy.SSHKeyContent = ""

		tx, err := api.mustDB().Begin()
		if err != nil {
			return sdk.WrapError(err, "cannot start transaction")
		}
		defer tx.Rollback() // nolint

		if err := application.Update(ctx, tx, app); err != nil {
			return sdk.WrapError(err, "cannot delete application %s", applicationName)
		}

		if err := tx.Commit(); err != nil {
			return sdk.WithStack(err)
		}

		event.PublishUpdateApplication(ctx, projectKey, *app, old, getAPIConsumer(ctx))

		return service.WriteJSON(w, app, http.StatusOK)
	}
}

func (api *API) postApplicationMetadataHandler() service.Handler {
	return func(ctx context.Context, w http.ResponseWriter, r *http.Request) error {
		vars := mux.Vars(r)
		projectKey := vars[permProjectKey]
		applicationName := vars["applicationName"]

		app, err := application.LoadByProjectKeyAndName(ctx, api.mustDB(), projectKey, applicationName)
		if err != nil {
			return err
		}
		if app.FromRepository != "" {
			return sdk.WithStack(sdk.ErrForbidden)
		}
		oldApp := *app

		m := vars["metadata"]
		v, err := ioutil.ReadAll(r.Body)
		if err != nil {
			return sdk.WithStack(err)
		}
		defer r.Body.Close()

		app.Metadata[m] = string(v)
		tx, err := api.mustDB().Begin()
		if err != nil {
			return sdk.WrapError(err, "unable to start tx")
		}
		defer tx.Rollback() // nolint

		if err := application.Update(ctx, tx, app); err != nil {
			return sdk.WrapError(err, "unable to update application")
		}

		if err := tx.Commit(); err != nil {
			return sdk.WrapError(err, "unable to commit tx")
		}

		event.PublishUpdateApplication(ctx, projectKey, *app, oldApp, getAPIConsumer(ctx))

		return nil
	}
}<|MERGE_RESOLUTION|>--- conflicted
+++ resolved
@@ -238,15 +238,9 @@
 		if remote != "" && remote != app.RepositoryFullname {
 			repositoryFullname = remote
 		}
-<<<<<<< HEAD
 		branches, err := client.Branches(ctx, repositoryFullname)
 		if err != nil {
-			return sdk.WrapError(err, "cannot get branches from repository %s", repositoryFullname)
-=======
-		branches, errb := client.Branches(ctx, repositoryFullname)
-		if errb != nil {
-			return err
->>>>>>> 52210682
+			return err
 		}
 		resp.Branches = branches
 
