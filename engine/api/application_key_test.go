package api

import (
	"bytes"
	"encoding/json"
	"net/http"
	"net/http/httptest"
	"testing"

	"github.com/stretchr/testify/assert"
	"github.com/stretchr/testify/require"

	"github.com/ovh/cds/engine/api/application"
	"github.com/ovh/cds/engine/api/keys"
	"github.com/ovh/cds/engine/api/test"
	"github.com/ovh/cds/engine/api/test/assets"
	"github.com/ovh/cds/sdk"
)

func Test_getKeysInApplicationHandler(t *testing.T) {
	api, db, router := newTestAPI(t)

	//Create admin user
	u, pass := assets.InsertAdminUser(t, db)

	//Insert Project
	pkey := sdk.RandomString(10)
	proj := assets.InsertTestProject(t, db, api.Cache, pkey, pkey)

	//Insert Application
	app := &sdk.Application{
		Name: sdk.RandomString(10),
	}
<<<<<<< HEAD
	require.NoError(t, application.Insert(api.mustDB(), proj.ID, app))
=======
	if err := application.Insert(db, *proj, app); err != nil {
		t.Fatal(err)
	}
>>>>>>> 7b09f776

	k := &sdk.ApplicationKey{
		Name:          "mykey",
		Type:          "pgp",
		ApplicationID: app.ID,
	}

	pgpK, err := keys.GeneratePGPKeyPair(k.Name)
	if err != nil {
		t.Fatal(err)
	}

	k.Public = pgpK.Public
	k.Private = pgpK.Private
	k.KeyID = pgpK.KeyID

	if err := application.InsertKey(db, k); err != nil {
		t.Fatal(err)
	}

	vars := map[string]string{
		"permProjectKey":  proj.Key,
		"applicationName": app.Name,
		"name":            k.Name,
	}

	uri := router.GetRoute("GET", api.getKeysInApplicationHandler, vars)
	req, err := http.NewRequest("GET", uri, nil)
	test.NoError(t, err)
	assets.AuthentifyRequest(t, req, u, pass)

	// Do the request
	w := httptest.NewRecorder()
	router.Mux.ServeHTTP(w, req)
	assert.Equal(t, 200, w.Code)

	var keys []sdk.ApplicationKey
	test.NoError(t, json.Unmarshal(w.Body.Bytes(), &keys))
	assert.Equal(t, len(keys), 1)
}

func Test_deleteKeyInApplicationHandler(t *testing.T) {
	api, db, router := newTestAPI(t)

	//Create admin user
	u, pass := assets.InsertAdminUser(t, db)

	//Insert Project
	pkey := sdk.RandomString(10)
	proj := assets.InsertTestProject(t, db, api.Cache, pkey, pkey)

	//Insert Application
	app := &sdk.Application{
		Name: sdk.RandomString(10),
	}
<<<<<<< HEAD
	require.NoError(t, application.Insert(api.mustDB(), proj.ID, app))
=======
	if err := application.Insert(db, *proj, app); err != nil {
		t.Fatal(err)
	}
>>>>>>> 7b09f776

	k := &sdk.ApplicationKey{
		Name:          "mykey",
		Type:          "pgp",
		Public:        "pub",
		Private:       "priv",
		ApplicationID: app.ID,
	}

	if err := application.InsertKey(db, k); err != nil {
		t.Fatal(err)
	}

	vars := map[string]string{
		"permProjectKey":  proj.Key,
		"applicationName": app.Name,
		"name":            k.Name,
	}

	uri := router.GetRoute("DELETE", api.deleteKeyInApplicationHandler, vars)

	req, err := http.NewRequest("DELETE", uri, nil)
	test.NoError(t, err)
	assets.AuthentifyRequest(t, req, u, pass)

	// Do the request
	w := httptest.NewRecorder()
	router.Mux.ServeHTTP(w, req)
	assert.Equal(t, 200, w.Code)

	var keys []sdk.ApplicationKey
	test.NoError(t, json.Unmarshal(w.Body.Bytes(), &keys))
	assert.Equal(t, len(keys), 0)
}

func Test_addKeyInApplicationHandler(t *testing.T) {
	api, db, router := newTestAPI(t)

	//Create admin user
	u, pass := assets.InsertAdminUser(t, db)

	//Insert Project
	pkey := sdk.RandomString(10)
	proj := assets.InsertTestProject(t, db, api.Cache, pkey, pkey)

	//Insert Application
	app := &sdk.Application{
		Name: sdk.RandomString(10),
	}
<<<<<<< HEAD
	require.NoError(t, application.Insert(api.mustDB(), proj.ID, app))
=======
	if err := application.Insert(db, *proj, app); err != nil {
		t.Fatal(err)
	}
>>>>>>> 7b09f776

	k := &sdk.ApplicationKey{
		Name: "mykey",
		Type: "pgp",
	}

	vars := map[string]string{
		"permProjectKey":  proj.Key,
		"applicationName": app.Name,
	}

	jsonBody, _ := json.Marshal(k)
	body := bytes.NewBuffer(jsonBody)
	uri := router.GetRoute("POST", api.addKeyInApplicationHandler, vars)
	req, err := http.NewRequest("POST", uri, body)
	test.NoError(t, err)
	assets.AuthentifyRequest(t, req, u, pass)

	// Do the request
	w := httptest.NewRecorder()
	router.Mux.ServeHTTP(w, req)
	assert.Equal(t, 200, w.Code)

	var key sdk.ApplicationKey
	test.NoError(t, json.Unmarshal(w.Body.Bytes(), &key))
	assert.Equal(t, app.ID, key.ApplicationID)
}<|MERGE_RESOLUTION|>--- conflicted
+++ resolved
@@ -31,13 +31,7 @@
 	app := &sdk.Application{
 		Name: sdk.RandomString(10),
 	}
-<<<<<<< HEAD
-	require.NoError(t, application.Insert(api.mustDB(), proj.ID, app))
-=======
-	if err := application.Insert(db, *proj, app); err != nil {
-		t.Fatal(err)
-	}
->>>>>>> 7b09f776
+	require.NoError(t, application.Insert(db, proj.ID, app))
 
 	k := &sdk.ApplicationKey{
 		Name:          "mykey",
@@ -93,13 +87,7 @@
 	app := &sdk.Application{
 		Name: sdk.RandomString(10),
 	}
-<<<<<<< HEAD
-	require.NoError(t, application.Insert(api.mustDB(), proj.ID, app))
-=======
-	if err := application.Insert(db, *proj, app); err != nil {
-		t.Fatal(err)
-	}
->>>>>>> 7b09f776
+	require.NoError(t, application.Insert(db, proj.ID, app))
 
 	k := &sdk.ApplicationKey{
 		Name:          "mykey",
@@ -149,13 +137,7 @@
 	app := &sdk.Application{
 		Name: sdk.RandomString(10),
 	}
-<<<<<<< HEAD
-	require.NoError(t, application.Insert(api.mustDB(), proj.ID, app))
-=======
-	if err := application.Insert(db, *proj, app); err != nil {
-		t.Fatal(err)
-	}
->>>>>>> 7b09f776
+	require.NoError(t, application.Insert(db, proj.ID, app))
 
 	k := &sdk.ApplicationKey{
 		Name: "mykey",
