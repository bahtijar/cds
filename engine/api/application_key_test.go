package api

import (
	"bytes"
	"encoding/json"
	"net/http"
	"net/http/httptest"
	"testing"

	"github.com/stretchr/testify/assert"

	"github.com/ovh/cds/engine/api/application"
	"github.com/ovh/cds/engine/api/keys"
	"github.com/ovh/cds/engine/api/test"
	"github.com/ovh/cds/engine/api/test/assets"
	"github.com/ovh/cds/sdk"
)

func Test_getKeysInApplicationHandler(t *testing.T) {
	api, db, router, end := newTestAPI(t)
	defer end()

	//Create admin user
	u, pass := assets.InsertAdminUser(t, api.mustDB())

	//Insert Project
	pkey := sdk.RandomString(10)
	proj := assets.InsertTestProject(t, db, api.Cache, pkey, pkey)

	//Insert Application
	app := &sdk.Application{
		Name: sdk.RandomString(10),
	}
<<<<<<< HEAD
	if err := application.Insert(api.mustDB(), api.Cache, proj.ID, app); err != nil {
=======
	if err := application.Insert(api.mustDB(), *proj, app); err != nil {
>>>>>>> 2497dfa6
		t.Fatal(err)
	}

	k := &sdk.ApplicationKey{
		Name:          "mykey",
		Type:          "pgp",
		ApplicationID: app.ID,
	}

	pgpK, err := keys.GeneratePGPKeyPair(k.Name)
	if err != nil {
		t.Fatal(err)
	}

	k.Public = pgpK.Public
	k.Private = pgpK.Private
	k.KeyID = pgpK.KeyID

	if err := application.InsertKey(api.mustDB(), k); err != nil {
		t.Fatal(err)
	}

	vars := map[string]string{
		"permProjectKey":  proj.Key,
		"applicationName": app.Name,
		"name":            k.Name,
	}

	uri := router.GetRoute("GET", api.getKeysInApplicationHandler, vars)
	req, err := http.NewRequest("GET", uri, nil)
	test.NoError(t, err)
	assets.AuthentifyRequest(t, req, u, pass)

	// Do the request
	w := httptest.NewRecorder()
	router.Mux.ServeHTTP(w, req)
	assert.Equal(t, 200, w.Code)

	var keys []sdk.ApplicationKey
	test.NoError(t, json.Unmarshal(w.Body.Bytes(), &keys))
	assert.Equal(t, len(keys), 1)
}

func Test_deleteKeyInApplicationHandler(t *testing.T) {
	api, db, router, end := newTestAPI(t)
	defer end()

	//Create admin user
	u, pass := assets.InsertAdminUser(t, api.mustDB())

	//Insert Project
	pkey := sdk.RandomString(10)
	proj := assets.InsertTestProject(t, db, api.Cache, pkey, pkey)

	//Insert Application
	app := &sdk.Application{
		Name: sdk.RandomString(10),
	}
<<<<<<< HEAD
	if err := application.Insert(api.mustDB(), api.Cache, proj.ID, app); err != nil {
=======
	if err := application.Insert(api.mustDB(), *proj, app); err != nil {
>>>>>>> 2497dfa6
		t.Fatal(err)
	}

	k := &sdk.ApplicationKey{
		Name:          "mykey",
		Type:          "pgp",
		Public:        "pub",
		Private:       "priv",
		ApplicationID: app.ID,
	}

	if err := application.InsertKey(api.mustDB(), k); err != nil {
		t.Fatal(err)
	}

	vars := map[string]string{
		"permProjectKey":  proj.Key,
		"applicationName": app.Name,
		"name":            k.Name,
	}

	uri := router.GetRoute("DELETE", api.deleteKeyInApplicationHandler, vars)

	req, err := http.NewRequest("DELETE", uri, nil)
	test.NoError(t, err)
	assets.AuthentifyRequest(t, req, u, pass)

	// Do the request
	w := httptest.NewRecorder()
	router.Mux.ServeHTTP(w, req)
	assert.Equal(t, 200, w.Code)

	var keys []sdk.ApplicationKey
	test.NoError(t, json.Unmarshal(w.Body.Bytes(), &keys))
	assert.Equal(t, len(keys), 0)
}

func Test_addKeyInApplicationHandler(t *testing.T) {
	api, db, router, end := newTestAPI(t)
	defer end()

	//Create admin user
	u, pass := assets.InsertAdminUser(t, api.mustDB())

	//Insert Project
	pkey := sdk.RandomString(10)
	proj := assets.InsertTestProject(t, db, api.Cache, pkey, pkey)

	//Insert Application
	app := &sdk.Application{
		Name: sdk.RandomString(10),
	}
<<<<<<< HEAD
	if err := application.Insert(api.mustDB(), api.Cache, proj.ID, app); err != nil {
=======
	if err := application.Insert(api.mustDB(), *proj, app); err != nil {
>>>>>>> 2497dfa6
		t.Fatal(err)
	}

	k := &sdk.ApplicationKey{
		Name: "mykey",
		Type: "pgp",
	}

	vars := map[string]string{
		"permProjectKey":  proj.Key,
		"applicationName": app.Name,
	}

	jsonBody, _ := json.Marshal(k)
	body := bytes.NewBuffer(jsonBody)
	uri := router.GetRoute("POST", api.addKeyInApplicationHandler, vars)
	req, err := http.NewRequest("POST", uri, body)
	test.NoError(t, err)
	assets.AuthentifyRequest(t, req, u, pass)

	// Do the request
	w := httptest.NewRecorder()
	router.Mux.ServeHTTP(w, req)
	assert.Equal(t, 200, w.Code)

	var key sdk.ApplicationKey
	test.NoError(t, json.Unmarshal(w.Body.Bytes(), &key))
	assert.Equal(t, app.ID, key.ApplicationID)
}<|MERGE_RESOLUTION|>--- conflicted
+++ resolved
@@ -8,6 +8,7 @@
 	"testing"
 
 	"github.com/stretchr/testify/assert"
+	"github.com/stretchr/testify/require"
 
 	"github.com/ovh/cds/engine/api/application"
 	"github.com/ovh/cds/engine/api/keys"
@@ -31,13 +32,7 @@
 	app := &sdk.Application{
 		Name: sdk.RandomString(10),
 	}
-<<<<<<< HEAD
-	if err := application.Insert(api.mustDB(), api.Cache, proj.ID, app); err != nil {
-=======
-	if err := application.Insert(api.mustDB(), *proj, app); err != nil {
->>>>>>> 2497dfa6
-		t.Fatal(err)
-	}
+	require.NoError(t, application.Insert(api.mustDB(), proj.ID, app))
 
 	k := &sdk.ApplicationKey{
 		Name:          "mykey",
@@ -94,13 +89,7 @@
 	app := &sdk.Application{
 		Name: sdk.RandomString(10),
 	}
-<<<<<<< HEAD
-	if err := application.Insert(api.mustDB(), api.Cache, proj.ID, app); err != nil {
-=======
-	if err := application.Insert(api.mustDB(), *proj, app); err != nil {
->>>>>>> 2497dfa6
-		t.Fatal(err)
-	}
+	require.NoError(t, application.Insert(api.mustDB(), proj.ID, app))
 
 	k := &sdk.ApplicationKey{
 		Name:          "mykey",
@@ -151,13 +140,7 @@
 	app := &sdk.Application{
 		Name: sdk.RandomString(10),
 	}
-<<<<<<< HEAD
-	if err := application.Insert(api.mustDB(), api.Cache, proj.ID, app); err != nil {
-=======
-	if err := application.Insert(api.mustDB(), *proj, app); err != nil {
->>>>>>> 2497dfa6
-		t.Fatal(err)
-	}
+	require.NoError(t, application.Insert(api.mustDB(), proj.ID, app))
 
 	k := &sdk.ApplicationKey{
 		Name: "mykey",
