package api

import (
	"context"
	"fmt"
	"net/http"

	"github.com/gorilla/mux"

	"github.com/ovh/cds/engine/api/application"
	"github.com/ovh/cds/engine/api/ascode"
	"github.com/ovh/cds/engine/api/ascode/sync"
	"github.com/ovh/cds/engine/api/cache"
	"github.com/ovh/cds/engine/api/event"
	"github.com/ovh/cds/engine/api/operation"
	"github.com/ovh/cds/engine/api/project"
	"github.com/ovh/cds/engine/api/workflow"
	"github.com/ovh/cds/engine/service"
	"github.com/ovh/cds/sdk"
	"github.com/ovh/cds/sdk/log"
)

func (api *API) getWorkflowAsCodeHandler() service.Handler {
	return func(ctx context.Context, w http.ResponseWriter, r *http.Request) error {
		vars := mux.Vars(r)
		uuid := vars["uuid"]

		var ope sdk.Operation
		k := cache.Key(operation.CacheOperationKey, uuid)
		b, err := api.Cache.Get(k, &ope)
		if err != nil {
			log.Error(ctx, "cannot get from cache %s: %v", k, err)
		}
		if !b {
			return sdk.WithStack(sdk.ErrNotFound)
		}
		return service.WriteJSON(w, ope, http.StatusOK)
	}
}

<<<<<<< HEAD
// postWorkflowAsCodeHandler Update an as code workflow
// @title Make the workflow as code
// @title Update an as code workflow
=======
// postWorkflowAsCodeHandler update an ascode workflow, this will create a pull request to target repository.
>>>>>>> 2497dfa6
func (api *API) postWorkflowAsCodeHandler() service.Handler {
	return func(ctx context.Context, w http.ResponseWriter, r *http.Request) error {
		vars := mux.Vars(r)
		key := vars["key"]
		workflowName := vars["permWorkflowName"]

		migrate := FormBool(r, "migrate")
		branch := FormString(r, "branch")
		message := FormString(r, "message")

		u := getAPIConsumer(ctx)
		p, err := project.Load(api.mustDB(), key,
			project.LoadOptions.WithApplicationWithDeploymentStrategies,
			project.LoadOptions.WithPipelines,
			project.LoadOptions.WithEnvironments,
			project.LoadOptions.WithIntegrations,
			project.LoadOptions.WithClearKeys,
		)
		if err != nil {
			return err
		}

		wfDB, err := workflow.Load(ctx, api.mustDB(), api.Cache, *p, workflowName, workflow.LoadOptions{
			DeepPipeline:          migrate,
			WithAsCodeUpdateEvent: migrate,
			WithTemplate:          true,
		})
		if err != nil {
			return err
		}

		var rootApp *sdk.Application
		if wfDB.WorkflowData.Node.Context != nil && wfDB.WorkflowData.Node.Context.ApplicationID != 0 {
			rootApp, err = application.LoadByIDWithClearVCSStrategyPassword(api.mustDB(), wfDB.WorkflowData.Node.Context.ApplicationID)
			if err != nil {
				return err
			}
		}
		if rootApp == nil {
			return sdk.NewErrorFrom(sdk.ErrWrongRequest, "cannot find the root application of the workflow")
		}

		if migrate {
			if rootApp.VCSServer == "" || rootApp.RepositoryFullname == "" {
				return sdk.NewErrorFrom(sdk.ErrRepoNotFound, "no vcs configuration set on the root application of the given workflow")
			}
			return api.migrateWorkflowAsCode(ctx, w, *p, wfDB, *rootApp, branch, message)
		}

		if wfDB.FromRepository == "" {
			return sdk.NewErrorFrom(sdk.ErrForbidden, "cannot update a workflow that is not ascode")
		}

		if wfDB.TemplateInstance != nil {
			return sdk.NewErrorFrom(sdk.ErrForbidden, "cannot update a workflow that was generated by a template")
		}

		var wk sdk.Workflow
		if err := service.UnmarshalBody(r, &wk); err != nil {
			return err
		}

		ope, err := workflow.UpdateWorkflowAsCode(ctx, api.Cache, api.mustDB(), *p, wk, rootApp.VCSServer, rootApp.RepositoryFullname, branch, message, rootApp.RepositoryStrategy, u.AuthentifiedUser)
		if err != nil {
			return err
		}

		sdk.GoRoutine(context.Background(), fmt.Sprintf("UpdateAsCodeResult-%s", ope.UUID), func(ctx context.Context) {
			ed := ascode.EntityData{
				Operation: ope,
				Name:      wk.Name,
				ID:        wk.ID,
				Type:      ascode.AsCodeWorkflow,
				FromRepo:  wk.FromRepository,
			}
			asCodeEvent := ascode.UpdateAsCodeResult(ctx, api.mustDB(), api.Cache, *p, *rootApp, ed, u)
			if asCodeEvent != nil {
				event.PublishAsCodeEvent(ctx, p.Key, *asCodeEvent, u)
			}
			event.PublishWorkflowUpdate(ctx, p.Key, wk, wk, u)
		}, api.PanicDump())

		return service.WriteJSON(w, ope, http.StatusOK)
	}
}

func (api *API) migrateWorkflowAsCode(ctx context.Context, w http.ResponseWriter, proj sdk.Project, wf *sdk.Workflow, app sdk.Application, branch, message string) error {
	u := getAPIConsumer(ctx)

	// Sync as code event
	if len(wf.AsCodeEvent) > 0 {
		eventsLeft, _, err := sync.SyncAsCodeEvent(ctx, api.mustDB(), api.Cache, proj, app, getAPIConsumer(ctx).AuthentifiedUser)
		if err != nil {
			return err
		}
		wf.AsCodeEvent = eventsLeft
	}

	if wf.FromRepository != "" || (wf.FromRepository == "" && len(wf.AsCodeEvent) > 0) {
		return sdk.WithStack(sdk.ErrWorkflowAlreadyAsCode)
	}

	// Check if there is a repository web hook
	found := false
	for _, h := range wf.WorkflowData.GetHooks() {
		if h.HookModelName == sdk.RepositoryWebHookModelName {
			found = true
			break
		}
	}
	if !found {
		h := sdk.NodeHook{
			Config:        sdk.RepositoryWebHookModel.DefaultConfig.Clone(),
			HookModelName: sdk.RepositoryWebHookModel.Name,
		}
		wf.WorkflowData.Node.Hooks = append(wf.WorkflowData.Node.Hooks, h)

		if err := workflow.Update(ctx, api.mustDB(), api.Cache, proj, wf, workflow.UpdateOptions{}); err != nil {
			return err
		}
	}

	// Export workflow + push + create pull request
	ope, err := workflow.MigrateAsCode(ctx, api.mustDB(), api.Cache, proj, wf, u, project.EncryptWithBuiltinKey, app.VCSServer, app.RepositoryFullname, branch, message, app.RepositoryStrategy)
	if err != nil {
		return sdk.WrapError(err, "unable to migrate workflow as code")
	}

	sdk.GoRoutine(context.Background(), fmt.Sprintf("MigrateWorkflowAsCodeResult-%s", ope.UUID), func(ctx context.Context) {
		ed := ascode.EntityData{
			FromRepo:  ope.URL,
			Type:      ascode.AsCodeWorkflow,
			ID:        wf.ID,
			Name:      wf.Name,
			Operation: ope,
		}
		asCodeEvent := ascode.UpdateAsCodeResult(ctx, api.mustDB(), api.Cache, proj, app, ed, u)
		if asCodeEvent != nil {
			event.PublishAsCodeEvent(ctx, proj.Key, *asCodeEvent, u)
		}
	}, api.PanicDump())

	return service.WriteJSON(w, ope, http.StatusOK)
}<|MERGE_RESOLUTION|>--- conflicted
+++ resolved
@@ -38,13 +38,7 @@
 	}
 }
 
-<<<<<<< HEAD
-// postWorkflowAsCodeHandler Update an as code workflow
-// @title Make the workflow as code
-// @title Update an as code workflow
-=======
 // postWorkflowAsCodeHandler update an ascode workflow, this will create a pull request to target repository.
->>>>>>> 2497dfa6
 func (api *API) postWorkflowAsCodeHandler() service.Handler {
 	return func(ctx context.Context, w http.ResponseWriter, r *http.Request) error {
 		vars := mux.Vars(r)
@@ -78,7 +72,7 @@
 
 		var rootApp *sdk.Application
 		if wfDB.WorkflowData.Node.Context != nil && wfDB.WorkflowData.Node.Context.ApplicationID != 0 {
-			rootApp, err = application.LoadByIDWithClearVCSStrategyPassword(api.mustDB(), wfDB.WorkflowData.Node.Context.ApplicationID)
+			rootApp, err = application.LoadByIDWithClearVCSStrategyPassword(ctx, api.mustDB(), wfDB.WorkflowData.Node.Context.ApplicationID)
 			if err != nil {
 				return err
 			}
