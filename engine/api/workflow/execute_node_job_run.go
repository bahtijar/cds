--- conflicted
+++ resolved
@@ -442,12 +442,9 @@
 		// Application variables
 		av := []sdk.Variable{}
 		if app != nil {
-<<<<<<< HEAD
-			appVariables, err := application.LoadVariablesWithDecrytion(ctx, db, app.ID)
-=======
 			// FIXME manage secret ascode
 			// try to retreive application from database, application can be not found for ascode run
-			tempApp, err := application.LoadByIDWithClearVCSStrategyPassword(db, app.ID)
+			tempApp, err := application.LoadByIDWithClearVCSStrategyPassword(ctx, db, app.ID)
 			if err != nil && !sdk.ErrorIs(err, sdk.ErrNotFound) {
 				return nil, err
 			}
@@ -455,20 +452,13 @@
 				app.RepositoryStrategy.Password = tempApp.RepositoryStrategy.Password
 			}
 
-			appVariables, err := application.LoadAllVariablesWithDecrytion(db, app.ID)
->>>>>>> 2497dfa6
+			appVariables, err := application.LoadVariablesWithDecrytion(ctx, db, app.ID)
 			if err != nil {
 				return nil, sdk.WrapError(err, "cannot load application variables")
 			}
 			av = sdk.VariablesFilter(appVariables, sdk.SecretVariable)
 			av = sdk.VariablesPrefix(av, "cds.app.")
 
-<<<<<<< HEAD
-			if err := application.DecryptVCSStrategyPassword(app); err != nil {
-				return nil, sdk.WrapError(err, "cannot decrypt vcs configuration")
-			}
-=======
->>>>>>> 2497dfa6
 			av = append(av, sdk.Variable{
 				Name:  "git.http.password",
 				Type:  sdk.SecretVariable,
