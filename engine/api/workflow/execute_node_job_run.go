--- conflicted
+++ resolved
@@ -314,158 +314,6 @@
 	return nil
 }
 
-<<<<<<< HEAD
-// LoadNodeJobRunKeys loads all keys for a job run
-func LoadNodeJobRunKeys(ctx context.Context, db gorp.SqlExecutor, proj *sdk.Project, wr *sdk.WorkflowRun, nodeRun *sdk.WorkflowNodeRun) ([]sdk.Parameter, []sdk.Variable, error) {
-	var app *sdk.Application
-	var env *sdk.Environment
-
-	n := wr.Workflow.WorkflowData.NodeByID(nodeRun.WorkflowNodeID)
-	if n.Context.ApplicationID != 0 {
-		appMap, has := wr.Workflow.Applications[n.Context.ApplicationID]
-		if has {
-			app = &appMap
-			keys, err := application.LoadKeysWithPrivateContent(ctx, db, app.ID)
-			if err != nil {
-				return nil, nil, err
-			}
-			app.Keys = keys
-		}
-	}
-	if n.Context.EnvironmentID != 0 {
-		envMap, has := wr.Workflow.Environments[n.Context.EnvironmentID]
-		if has {
-			env = &envMap
-			keys, err := environment.LoadAllKeysWithPrivateContent(db, n.Context.EnvironmentID)
-			if err != nil {
-				return nil, nil, err
-			}
-			env.Keys = keys
-		}
-	}
-
-	params := []sdk.Parameter{}
-	secrets := []sdk.Variable{}
-
-	for _, k := range proj.Keys {
-		params = append(params, sdk.Parameter{
-			Name:  "cds.key." + k.Name + ".pub",
-			Type:  "string",
-			Value: k.Public,
-		})
-		params = append(params, sdk.Parameter{
-			Name:  "cds.key." + k.Name + ".id",
-			Type:  "string",
-			Value: k.KeyID,
-		})
-		secrets = append(secrets, sdk.Variable{
-			Name:  "cds.key." + k.Name + ".priv",
-			Type:  string(k.Type),
-			Value: k.Private,
-		})
-	}
-
-	//Load node definition
-	if app != nil {
-		for _, k := range app.Keys {
-			params = append(params, sdk.Parameter{
-				Name:  "cds.key." + k.Name + ".pub",
-				Type:  "string",
-				Value: k.Public,
-			})
-			params = append(params, sdk.Parameter{
-				Name:  "cds.key." + k.Name + ".id",
-				Type:  "string",
-				Value: k.KeyID,
-			})
-
-			secrets = append(secrets, sdk.Variable{
-				Name:  "cds.key." + k.Name + ".priv",
-				Type:  string(k.Type),
-				Value: k.Private,
-			})
-		}
-	}
-
-	if env != nil && env.ID != sdk.DefaultEnv.ID {
-		for _, k := range env.Keys {
-			params = append(params, sdk.Parameter{
-				Name:  "cds.key." + k.Name + ".pub",
-				Type:  "string",
-				Value: k.Public,
-			})
-			params = append(params, sdk.Parameter{
-				Name:  "cds.key." + k.Name + ".id",
-				Type:  "string",
-				Value: k.KeyID,
-			})
-			secrets = append(secrets, sdk.Variable{
-				Name:  "cds.key." + k.Name + ".priv",
-				Type:  string(k.Type),
-				Value: k.Private,
-			})
-		}
-
-	}
-	return params, secrets, nil
-}
-
-// LoadSecrets loads all secrets for a job run
-func LoadSecrets(ctx context.Context, db gorp.SqlExecutor, store cache.Store, nodeRun *sdk.WorkflowNodeRun, w *sdk.WorkflowRun, projV []sdk.ProjectVariable) ([]sdk.Variable, error) {
-	var secrets []sdk.Variable
-
-	pv := sdk.VariablesFilter(sdk.FromProjectVariables(projV), sdk.SecretVariable, sdk.KeyVariable)
-	pv = sdk.VariablesPrefix(pv, "cds.proj.")
-	secrets = append(secrets, pv...)
-
-	var app *sdk.Application
-	var env *sdk.Environment
-	var pp *sdk.ProjectIntegration
-
-	// Load node definition
-	if nodeRun != nil {
-		node := w.Workflow.WorkflowData.NodeByID(nodeRun.WorkflowNodeID)
-		if node != nil && node.Context != nil {
-			if node.Context.ApplicationID != 0 {
-				a := w.Workflow.Applications[node.Context.ApplicationID]
-				app = &a
-			}
-			if node.Context.EnvironmentID != 0 {
-				e := w.Workflow.Environments[node.Context.EnvironmentID]
-				env = &e
-			}
-			if node.Context.ProjectIntegrationID != 0 {
-				p := w.Workflow.ProjectIntegrations[node.Context.ProjectIntegrationID]
-				pp = &p
-			}
-		}
-
-		// Application variables
-		av := []sdk.Variable{}
-		if app != nil {
-			// FIXME manage secret ascode
-			// try to retreive application from database, application can be not found for ascode run
-			tempApp, err := application.LoadByIDWithClearVCSStrategyPassword(ctx, db, app.ID)
-			if err != nil && !sdk.ErrorIs(err, sdk.ErrNotFound) {
-				return nil, err
-			}
-			if tempApp != nil {
-				app.RepositoryStrategy.Password = tempApp.RepositoryStrategy.Password
-			}
-
-			appVariables, err := application.LoadVariablesWithDecrytion(ctx, db, app.ID)
-			if err != nil {
-				return nil, sdk.WrapError(err, "cannot load application variables")
-			}
-			av = sdk.VariablesFilter(sdk.FromAplicationVariables(appVariables), sdk.SecretVariable)
-			av = sdk.VariablesPrefix(av, "cds.app.")
-
-			av = append(av, sdk.Variable{
-				Name:  "git.http.password",
-				Type:  sdk.SecretVariable,
-				Value: app.RepositoryStrategy.Password,
-			})
-=======
 // LoadSecrets loads all secrets for a job run
 func LoadDecryptSecrets(ctx context.Context, db gorp.SqlExecutor, wr *sdk.WorkflowRun, nodeRun *sdk.WorkflowNodeRun) ([]sdk.Variable, error) {
 	entities := []string{SecretProjContext}
@@ -473,7 +321,6 @@
 		node := wr.Workflow.WorkflowData.NodeByID(nodeRun.WorkflowNodeID)
 		if node == nil {
 			return nil, sdk.WrapError(sdk.ErrWorkflowNodeNotFound, "unable to find node %d in worflow run", nodeRun.WorkflowNodeID)
->>>>>>> 7b09f776
 		}
 		if node.Context != nil {
 			if node.Context.ApplicationID != 0 {
