--- conflicted
+++ resolved
@@ -156,25 +156,20 @@
 		ProjectKey: proj.Key,
 		Name:       "pip1",
 	}
-	test.NoError(t, pipeline.InsertPipeline(db, &pip))
+	require.NoError(t, pipeline.InsertPipeline(db, &pip))
 
 	app := sdk.Application{
 		ProjectID: proj.ID,
 		Name:      "app1",
 	}
-<<<<<<< HEAD
-	test.NoError(t, application.Insert(db, cache, proj.ID, &app))
-=======
-
-	test.NoError(t, application.Insert(db, *proj, &app))
->>>>>>> 2497dfa6
+	require.NoError(t, application.Insert(db, cache, proj.ID, &app))
 
 	env := sdk.Environment{
 		ProjectID:  proj.ID,
 		ProjectKey: proj.Key,
 		Name:       "env1",
 	}
-	test.NoError(t, environment.InsertEnvironment(db, &env))
+	require.NoError(t, environment.InsertEnvironment(db, &env))
 
 	proj, _ = project.LoadByID(db, proj.ID, project.LoadOptions.WithApplications, project.LoadOptions.WithPipelines, project.LoadOptions.WithEnvironments, project.LoadOptions.WithGroups)
 
@@ -197,10 +192,10 @@
 		},
 	}
 
-	test.NoError(t, workflow.Insert(context.TODO(), db, cache, *proj, &w))
+	require.NoError(t, workflow.Insert(context.TODO(), db, cache, *proj, &w))
 
 	w1, err := workflow.Load(context.TODO(), db, cache, *proj, "test_1", workflow.LoadOptions{})
-	test.NoError(t, err)
+	require.NoError(t, err)
 
 	assert.Equal(t, w.ID, w1.ID)
 	assert.Equal(t, w.WorkflowData.Node.Context.ApplicationID, w1.WorkflowData.Node.Context.ApplicationID)
@@ -502,8 +497,7 @@
 			},
 		},
 	}
-
-	test.NoError(t, pipeline.InsertPipeline(db, &pip))
+	require.NoError(t, pipeline.InsertPipeline(db, &pip))
 
 	pip2 := sdk.Pipeline{
 		ProjectID:  proj.ID,
@@ -517,43 +511,33 @@
 			},
 		},
 	}
-	test.NoError(t, pipeline.InsertPipeline(db, &pip2))
+	require.NoError(t, pipeline.InsertPipeline(db, &pip2))
 
 	pip3 := sdk.Pipeline{
 		ProjectID:  proj.ID,
 		ProjectKey: proj.Key,
 		Name:       "pip3",
 	}
-	test.NoError(t, pipeline.InsertPipeline(db, &pip3))
+	require.NoError(t, pipeline.InsertPipeline(db, &pip3))
 
 	app := sdk.Application{
 		ProjectID: proj.ID,
 		Name:      "app1",
 	}
-<<<<<<< HEAD
-	test.NoError(t, application.Insert(db, cache, proj.ID, &app))
-=======
-
-	test.NoError(t, application.Insert(db, *proj, &app))
->>>>>>> 2497dfa6
+	require.NoError(t, application.Insert(db, cache, proj.ID, &app))
 
 	app2 := sdk.Application{
 		ProjectID: proj.ID,
 		Name:      "app2",
 	}
-<<<<<<< HEAD
-	test.NoError(t, application.Insert(db, cache, proj.ID, &app2))
-=======
-
-	test.NoError(t, application.Insert(db, *proj, &app2))
->>>>>>> 2497dfa6
+	require.NoError(t, application.Insert(db, cache, proj.ID, &app2))
 
 	env := sdk.Environment{
 		ProjectID:  proj.ID,
 		ProjectKey: proj.Key,
 		Name:       "env1",
 	}
-	test.NoError(t, environment.InsertEnvironment(db, &env))
+	require.NoError(t, environment.InsertEnvironment(db, &env))
 
 	proj, _ = project.LoadByID(db, proj.ID, project.LoadOptions.WithApplications, project.LoadOptions.WithPipelines, project.LoadOptions.WithEnvironments, project.LoadOptions.WithGroups)
 
@@ -597,11 +581,10 @@
 			},
 		},
 	}
-
-	test.NoError(t, workflow.Insert(context.TODO(), db, cache, *proj, &w))
+	require.NoError(t, workflow.Insert(context.TODO(), db, cache, *proj, &w))
 
 	w1, err := workflow.Load(context.TODO(), db, cache, *proj, "test_1", workflow.LoadOptions{})
-	test.NoError(t, err)
+	require.NoError(t, err)
 
 	t.Logf("Modifying workflow... with %d instead of %d", app2.ID, app.ID)
 
@@ -609,11 +592,11 @@
 	w1.WorkflowData.Node.Context.PipelineID = pip2.ID
 	w1.WorkflowData.Node.Context.ApplicationID = app2.ID
 
-	test.NoError(t, workflow.Update(context.TODO(), db, cache, *proj, w1, workflow.UpdateOptions{}))
+	require.NoError(t, workflow.Update(context.TODO(), db, cache, *proj, w1, workflow.UpdateOptions{}))
 
 	t.Logf("Reloading workflow...")
 	w2, err := workflow.LoadByID(context.TODO(), db, cache, *proj, w1.ID, workflow.LoadOptions{})
-	test.NoError(t, err)
+	require.NoError(t, err)
 
 	assert.Equal(t, w1.ID, w2.ID)
 	assert.Equal(t, app2.ID, w2.WorkflowData.Node.Context.ApplicationID)
@@ -622,7 +605,7 @@
 	tx, err := db.Begin()
 	require.NoError(t, err)
 	defer tx.Rollback()
-	test.NoError(t, workflow.Delete(context.TODO(), tx, cache, *proj, w2))
+	require.NoError(t, workflow.Delete(context.TODO(), tx, cache, *proj, w2))
 
 	require.NoError(t, tx.Commit())
 }
