package workflow_test

import (
	"bytes"
	"context"
	"encoding/json"
	"io/ioutil"
	"net/http"
	"testing"

	v2 "github.com/ovh/cds/sdk/exportentities/v2"

	"github.com/stretchr/testify/assert"
	"github.com/stretchr/testify/require"

	"github.com/ovh/cds/engine/api/application"
	"github.com/ovh/cds/engine/api/authentication"
	"github.com/ovh/cds/engine/api/environment"
	"github.com/ovh/cds/engine/api/pipeline"
	"github.com/ovh/cds/engine/api/project"
	"github.com/ovh/cds/engine/api/repositoriesmanager"
	"github.com/ovh/cds/engine/api/services"
	"github.com/ovh/cds/engine/api/test"
	"github.com/ovh/cds/engine/api/test/assets"
	"github.com/ovh/cds/engine/api/workflow"
	"github.com/ovh/cds/sdk"
	"github.com/ovh/cds/sdk/exportentities"
)

func TestParseAndImport(t *testing.T) {
	db, cache, end := test.SetupPG(t)
	defer end()
	u, _ := assets.InsertAdminUser(t, db)
	localConsumer, err := authentication.LoadConsumerByTypeAndUserID(context.TODO(), db, sdk.ConsumerLocal, u.ID, authentication.LoadConsumerOptions.WithAuthentifiedUser)
	require.NoError(t, err)

	pkey := sdk.RandomString(10)
	proj := assets.InsertTestProject(t, db, cache, pkey, pkey)

	pipelineName := sdk.RandomString(10)

	//Pipeline
	pip := sdk.Pipeline{
		ProjectID:  proj.ID,
		ProjectKey: proj.Key,
		Name:       pipelineName,
	}
	test.NoError(t, pipeline.InsertPipeline(db, &pip))

	//Application
	app := &sdk.Application{
		Name: sdk.RandomString(10),
	}
<<<<<<< HEAD
	test.NoError(t, application.Insert(db, cache, proj.ID, app))
=======
	test.NoError(t, application.Insert(db, *proj, app))
>>>>>>> 2497dfa6

	//Environment
	envName := sdk.RandomString(10)
	env := &sdk.Environment{
		ProjectID: proj.ID,
		Name:      envName,
	}
	test.NoError(t, environment.InsertEnvironment(db, env))

	//Reload project
	proj, _ = project.Load(db, proj.Key, project.LoadOptions.WithApplications, project.LoadOptions.WithEnvironments, project.LoadOptions.WithPipelines)

	input := v2.Workflow{
		Name:    sdk.RandomString(10),
		Version: exportentities.WorkflowVersion2,
		Workflow: map[string]v2.NodeEntry{
			"root": {
				PipelineName:    pipelineName,
				ApplicationName: app.Name,
			},
			"first": {
				PipelineName: pipelineName,
				DependsOn:    []string{"root"},
			},
			"second": {
				PipelineName: pipelineName,
				DependsOn:    []string{"first"},
			},
			"fork": {
				DependsOn: []string{"root"},
			},
			"third": {
				PipelineName: pipelineName,
				DependsOn:    []string{"fork"},
			},
		},
	}

	_, _, err = workflow.ParseAndImport(context.TODO(), db, cache, *proj, nil, input, localConsumer, workflow.ImportOptions{Force: true})
	assert.NoError(t, err)

	w, errW := workflow.Load(context.TODO(), db, cache, *proj, input.Name, workflow.LoadOptions{})
	assert.NoError(t, errW)
	assert.NotNil(t, w)

	b, err := json.Marshal(w)
	t.Logf("Workflow = \n%s", string(b))
	assert.NoError(t, err)

	assert.Equal(t, w.FromRepository, "")
	assert.Len(t, w.WorkflowData.Node.Triggers, 2)
	if w.WorkflowData.Node.Triggers[0].ChildNode.Type == "fork" {
		assert.Equal(t, w.WorkflowData.Node.Triggers[0].ChildNode.Name, "fork")
		assert.Len(t, w.WorkflowData.Node.Triggers[0].ChildNode.Triggers, 1)
		assert.Equal(t, w.WorkflowData.Node.Triggers[0].ChildNode.Triggers[0].ChildNode.Name, "third")
	} else {
		assert.Equal(t, w.WorkflowData.Node.Triggers[1].ChildNode.Name, "fork")
		assert.Len(t, w.WorkflowData.Node.Triggers[1].ChildNode.Triggers, 1)
		assert.Equal(t, w.WorkflowData.Node.Triggers[1].ChildNode.Triggers[0].ChildNode.Name, "third")
	}
}

// TestParseAndImportFromRepository tests to import a workflow with FromRepository
func TestParseAndImportFromRepository(t *testing.T) {
	db, cache, end := test.SetupPG(t)
	defer end()
	u, _ := assets.InsertAdminUser(t, db)

	pkey := sdk.RandomString(10)
	proj := assets.InsertTestProject(t, db, cache, pkey, pkey)
	assert.NoError(t, repositoriesmanager.InsertForProject(db, proj, &sdk.ProjectVCSServer{
		Name: "github",
		Data: map[string]string{
			"token":  "foo",
			"secret": "bar",
		},
	}))

	UUID := sdk.UUID()

	mockServiceVCS, _ := assets.InsertService(t, db, "Test_postWorkflowAsCodeHandlerVCS", services.TypeVCS)
	defer func() {
		_ = services.Delete(db, mockServiceVCS) // nolint
	}()

	mockServiceHook, _ := assets.InsertService(t, db, "Test_postWorkflowAsCodeHandlerHook", services.TypeHooks)
	defer func() {
		_ = services.Delete(db, mockServiceHook) // nolint
	}()

	//This is a mock for the repositories service
	services.HTTPClient = mock(
		func(r *http.Request) (*http.Response, error) {
			body := new(bytes.Buffer)
			w := new(http.Response)
			enc := json.NewEncoder(body)
			w.Body = ioutil.NopCloser(body)
			w.StatusCode = http.StatusOK
			switch r.URL.String() {
			case "/operations":
				ope := new(sdk.Operation)
				ope.UUID = UUID
				ope.Status = sdk.OperationStatusDone
				if err := enc.Encode(ope); err != nil {
					return writeError(w, err)
				}
			case "/vcs/github/repos/foo/myrepo":
				vcsRepo := sdk.VCSRepo{
					Name:         "foo/myrepo",
					SSHCloneURL:  "git:foo",
					HTTPCloneURL: "https:foo",
				}
				if err := enc.Encode(vcsRepo); err != nil {
					return writeError(w, err)
				}
			case "/vcs/github/webhooks":
				hookInfo := repositoriesmanager.WebhooksInfos{
					WebhooksSupported: true,
					WebhooksDisabled:  false,
				}
				if err := enc.Encode(hookInfo); err != nil {
					return writeError(w, err)
				}
			case "/vcs/github/repos/foo/myrepo/hooks":
				hook := sdk.VCSHook{
					ID: "myod",
				}
				if err := enc.Encode(hook); err != nil {
					return writeError(w, err)
				}
			case "/vcs/github/repos/foo/myrepo/branches":
				vcsPR := []sdk.VCSBranch{{
					ID:        "master",
					DisplayID: "master",
					Default:   true,
				}}
				if err := enc.Encode(vcsPR); err != nil {
					return writeError(w, err)
				}
			case "/task/bulk":
				var hooks map[string]sdk.NodeHook
				bts, err := ioutil.ReadAll(r.Body)
				if err != nil {
					return writeError(w, err)
				}
				if err := json.Unmarshal(bts, &hooks); err != nil {
					return writeError(w, err)
				}
				for k, h := range hooks {
					if h.HookModelName == sdk.RepositoryWebHookModelName {
						cfg := hooks[k].Config
						cfg["webHookURL"] = sdk.WorkflowNodeHookConfigValue{
							Value:        "http://lolcat.host",
							Configurable: false,
						}
					}
				}
				if err := enc.Encode(hooks); err != nil {
					return writeError(w, err)
				}
			default:
				w.StatusCode = http.StatusNotFound
			}

			return w, nil
		},
	)

	pipelineName := sdk.RandomString(10)

	//Pipeline
	pip := sdk.Pipeline{
		ProjectID:  proj.ID,
		ProjectKey: proj.Key,
		Name:       pipelineName,
	}
	test.NoError(t, pipeline.InsertPipeline(db, &pip))

	//Application
	app := &sdk.Application{
		Name:               sdk.RandomString(10),
		RepositoryFullname: "foo/myrepo",
		VCSServer:          "github",
	}
<<<<<<< HEAD
	test.NoError(t, application.Insert(db, cache, proj.ID, app))
=======
	test.NoError(t, application.Insert(db, *proj, app))
>>>>>>> 2497dfa6

	//Environment
	envName := sdk.RandomString(10)
	env := &sdk.Environment{
		ProjectID: proj.ID,
		Name:      envName,
	}
	test.NoError(t, environment.InsertEnvironment(db, env))

	//Reload project
	proj, _ = project.Load(db, proj.Key, project.LoadOptions.WithApplications, project.LoadOptions.WithEnvironments, project.LoadOptions.WithPipelines)

	input := v2.Workflow{
		Name:    sdk.RandomString(10),
		Version: exportentities.WorkflowVersion2,
		Workflow: map[string]v2.NodeEntry{
			"root": {
				PipelineName:    pipelineName,
				ApplicationName: app.Name,
			},
		},
	}

	_, _, err := workflow.ParseAndImport(context.TODO(), db, cache, *proj, nil, input, u, workflow.ImportOptions{Force: true, FromRepository: "foo/myrepo"})
	assert.NoError(t, err)

	w, errW := workflow.Load(context.TODO(), db, cache, *proj, input.Name, workflow.LoadOptions{})
	assert.NoError(t, errW)
	assert.NotNil(t, w)

	b, err := json.Marshal(w)
	t.Logf("Workflow = \n%s", string(b))
	assert.NoError(t, err)

	assert.Equal(t, w.FromRepository, "foo/myrepo")
}<|MERGE_RESOLUTION|>--- conflicted
+++ resolved
@@ -51,11 +51,7 @@
 	app := &sdk.Application{
 		Name: sdk.RandomString(10),
 	}
-<<<<<<< HEAD
-	test.NoError(t, application.Insert(db, cache, proj.ID, app))
-=======
-	test.NoError(t, application.Insert(db, *proj, app))
->>>>>>> 2497dfa6
+	require.NoError(t, application.Insert(db, cache, proj.ID, app))
 
 	//Environment
 	envName := sdk.RandomString(10)
@@ -240,11 +236,7 @@
 		RepositoryFullname: "foo/myrepo",
 		VCSServer:          "github",
 	}
-<<<<<<< HEAD
-	test.NoError(t, application.Insert(db, cache, proj.ID, app))
-=======
-	test.NoError(t, application.Insert(db, *proj, app))
->>>>>>> 2497dfa6
+	require.NoError(t, application.Insert(db, cache, proj.ID, app))
 
 	//Environment
 	envName := sdk.RandomString(10)
