package workflow_test

import (
	"context"

	"github.com/go-gorp/gorp"
	"github.com/golang/mock/gomock"
	"github.com/ovh/cds/engine/api/services/mock_services"

	"net/http"
	"testing"

	"github.com/stretchr/testify/assert"

	"github.com/ovh/cds/engine/api/application"
	"github.com/ovh/cds/engine/api/repositoriesmanager"
	"github.com/ovh/cds/engine/api/services"
	"github.com/ovh/cds/engine/api/test"
	"github.com/ovh/cds/engine/api/test/assets"
	"github.com/ovh/cds/engine/api/workflow"
	"github.com/ovh/cds/sdk"
)

// Test ResyncCommitStatus with a notification where all is disabled.
// Must: no error returned, only list status is called
func TestResyncCommitStatusNotifDisabled(t *testing.T) {
	db, cache, end := test.SetupPG(t)
	defer end()

	ctx := context.TODO()

	pkey := sdk.RandomString(10)
	proj := assets.InsertTestProject(t, db, cache, pkey, pkey)
	assert.NoError(t, repositoriesmanager.InsertForProject(db, proj, &sdk.ProjectVCSServer{
		Name: "gerrit",
		Data: map[string]string{
			"token":  "foo",
			"secret": "bar",
		},
	}))

	// Create Application
	app := sdk.Application{
		Name:               sdk.RandomString(10),
		ProjectID:          proj.ID,
		RepositoryFullname: "foo/myrepo",
		VCSServer:          "gerrit",
		RepositoryStrategy: sdk.RepositoryStrategy{
			ConnectionType: "ssh",
		},
	}
<<<<<<< HEAD
	assert.NoError(t, application.Insert(db, cache, proj.ID, &app))
=======
	assert.NoError(t, application.Insert(db, *proj, &app))
>>>>>>> 2497dfa6
	assert.NoError(t, repositoriesmanager.InsertForApplication(db, &app, proj.Key))

	tr := true
	wr := &sdk.WorkflowRun{
		WorkflowNodeRuns: map[int64][]sdk.WorkflowNodeRun{
			1: {
				{
					ID:             1,
					ApplicationID:  app.ID,
					Status:         sdk.StatusSuccess,
					WorkflowNodeID: 1,
					VCSHash:        "6c3efde",
				},
			},
		},
		Workflow: sdk.Workflow{
			WorkflowData: sdk.WorkflowData{
				Node: sdk.Node{
					ID: 1,
					Context: &sdk.NodeContext{
						ApplicationID: app.ID,
					},
				},
			},
			Applications: map[int64]sdk.Application{
				app.ID: app,
			},
			Notifications: []sdk.WorkflowNotification{
				{
					Settings: sdk.UserNotificationSettings{
						Template: &sdk.UserNotificationTemplate{
							DisableComment: &tr,
							DisableStatus:  &tr,
						},
					},
					Type: "vcs",
				},
			},
		},
	}

	allSrv, err := services.LoadAll(context.TODO(), db)
	for _, s := range allSrv {
		if err := services.Delete(db, &s); err != nil {
			t.Fatalf("unable to delete service: %v", err)
		}
	}
	// Setup a mock for all services called by the API
	ctrl := gomock.NewController(t)
	defer ctrl.Finish()

	servicesClients := mock_services.NewMockClient(ctrl)
	services.NewClient = func(_ gorp.SqlExecutor, _ []sdk.Service) services.Client {
		return servicesClients
	}
	defer func() {
		services.NewClient = services.NewDefaultClient
	}()

	servicesClients.EXPECT().
		DoJSONRequest(gomock.Any(), "GET", "/vcs/gerrit/repos/foo/myrepo/commits/6c3efde/statuses",
			gomock.Any(), gomock.Any(), gomock.Any()).
		Return(nil, 201, nil)

	err = workflow.ResyncCommitStatus(ctx, db, cache, *proj, wr)
	assert.NoError(t, err)

}

// Test TestResyncCommitStatusSetStatus with a notification where all is disabled.
// Must: no error returned, setStatus must be called
func TestResyncCommitStatusSetStatus(t *testing.T) {
	db, cache, end := test.SetupPG(t)
	defer end()

	ctx := context.TODO()

	pkey := sdk.RandomString(10)
	proj := assets.InsertTestProject(t, db, cache, pkey, pkey)
	assert.NoError(t, repositoriesmanager.InsertForProject(db, proj, &sdk.ProjectVCSServer{
		Name: "gerrit",
		Data: map[string]string{
			"token":  "foo",
			"secret": "bar",
		},
	}))

	// Create Application
	app := sdk.Application{
		Name:               sdk.RandomString(10),
		ProjectID:          proj.ID,
		RepositoryFullname: "foo/myrepo",
		VCSServer:          "gerrit",
		RepositoryStrategy: sdk.RepositoryStrategy{
			ConnectionType: "ssh",
		},
	}
<<<<<<< HEAD
	assert.NoError(t, application.Insert(db, cache, proj.ID, &app))
=======
	assert.NoError(t, application.Insert(db, *proj, &app))
>>>>>>> 2497dfa6
	assert.NoError(t, repositoriesmanager.InsertForApplication(db, &app, proj.Key))

	tr := true
	wr := &sdk.WorkflowRun{
		WorkflowNodeRuns: map[int64][]sdk.WorkflowNodeRun{
			1: {
				{
					ID:             1,
					ApplicationID:  app.ID,
					Status:         sdk.StatusSuccess,
					WorkflowNodeID: 1,
					VCSHash:        "6c3efde",
				},
			},
		},
		Workflow: sdk.Workflow{
			WorkflowData: sdk.WorkflowData{
				Node: sdk.Node{
					ID: 1,
					Context: &sdk.NodeContext{
						ApplicationID: app.ID,
					},
				},
			},
			Applications: map[int64]sdk.Application{
				app.ID: app,
			},
			Notifications: []sdk.WorkflowNotification{
				{
					Settings: sdk.UserNotificationSettings{
						Template: &sdk.UserNotificationTemplate{
							DisableComment: &tr,
						},
					},
					Type: "vcs",
				},
			},
		},
	}

	// Setup a mock for all services called by the API
	ctrl := gomock.NewController(t)
	defer ctrl.Finish()

	servicesClients := mock_services.NewMockClient(ctrl)
	services.NewClient = func(_ gorp.SqlExecutor, _ []sdk.Service) services.Client {
		return servicesClients
	}
	defer func() {
		services.NewClient = services.NewDefaultClient
	}()

	servicesClients.EXPECT().
		DoJSONRequest(gomock.Any(), "GET", "/vcs/gerrit/repos/foo/myrepo/commits/6c3efde/statuses",
			gomock.Any(), gomock.Any(), gomock.Any()).
		Return(nil, 201, nil).MaxTimes(1)

	servicesClients.EXPECT().
		DoJSONRequest(gomock.Any(), "GET", "/vcs/gerrit",
			gomock.Any(), gomock.Any()).
		DoAndReturn(func(ctx context.Context, method, path string, in interface{}, out interface{}) (http.Header, int, error) {
			vcs := sdk.VCSConfiguration{Type: "gerrit"}
			*(out.(*sdk.VCSConfiguration)) = vcs
			return nil, 200, nil
		}).MaxTimes(1)

	servicesClients.EXPECT().
		DoJSONRequest(gomock.Any(), "POST", "/vcs/gerrit/status",
			gomock.Any(), gomock.Any(), gomock.Any()).
		Return(nil, 201, nil)

	err := workflow.ResyncCommitStatus(ctx, db, cache, *proj, wr)
	assert.NoError(t, err)
}

// Test TestResyncCommitStatusCommentPR with a notification where all is disabled.
// Must: no error returned, postComment must be called
func TestResyncCommitStatusCommentPR(t *testing.T) {
	db, cache, end := test.SetupPG(t)
	defer end()

	ctx := context.TODO()

	pkey := sdk.RandomString(10)
	proj := assets.InsertTestProject(t, db, cache, pkey, pkey)
	assert.NoError(t, repositoriesmanager.InsertForProject(db, proj, &sdk.ProjectVCSServer{
		Name: "gerrit",
		Data: map[string]string{
			"token":  "foo",
			"secret": "bar",
		},
	}))

	// Create Application
	app := sdk.Application{
		Name:               sdk.RandomString(10),
		ProjectID:          proj.ID,
		RepositoryFullname: "foo/myrepo",
		VCSServer:          "gerrit",
		RepositoryStrategy: sdk.RepositoryStrategy{
			ConnectionType: "ssh",
		},
	}
<<<<<<< HEAD
	assert.NoError(t, application.Insert(db, cache, proj.ID, &app))
=======
	assert.NoError(t, application.Insert(db, *proj, &app))
>>>>>>> 2497dfa6
	assert.NoError(t, repositoriesmanager.InsertForApplication(db, &app, proj.Key))

	tr := true
	fls := false
	wr := &sdk.WorkflowRun{
		WorkflowNodeRuns: map[int64][]sdk.WorkflowNodeRun{
			1: {
				{
					ID:             1,
					ApplicationID:  app.ID,
					Status:         sdk.StatusFail,
					WorkflowNodeID: 1,
					VCSHash:        "6c3efde",
					BuildParameters: []sdk.Parameter{
						{
							Name:  "gerrit.change.id",
							Type:  "string",
							Value: "MyGerritChangeId",
						},
					},
				},
			},
		},
		Workflow: sdk.Workflow{
			WorkflowData: sdk.WorkflowData{
				Node: sdk.Node{
					ID: 1,
					Context: &sdk.NodeContext{
						ApplicationID: app.ID,
					},
				},
			},
			Applications: map[int64]sdk.Application{
				app.ID: app,
			},
			Notifications: []sdk.WorkflowNotification{
				{
					Settings: sdk.UserNotificationSettings{
						Template: &sdk.UserNotificationTemplate{
							DisableComment: &fls,
							DisableStatus:  &tr,
							Body:           "MyTemplate",
						},
					},
					Type: "vcs",
				},
			},
		},
	}

	// Setup a mock for all services called by the API
	ctrl := gomock.NewController(t)
	defer ctrl.Finish()

	servicesClients := mock_services.NewMockClient(ctrl)
	services.NewClient = func(_ gorp.SqlExecutor, _ []sdk.Service) services.Client {
		return servicesClients
	}
	defer func() {
		services.NewClient = services.NewDefaultClient
	}()

	servicesClients.EXPECT().
		DoJSONRequest(gomock.Any(), "GET", "/vcs/gerrit/repos/foo/myrepo/commits/6c3efde/statuses",
			gomock.Any(), gomock.Any(), gomock.Any()).
		Return(nil, 201, nil).MaxTimes(1)

	servicesClients.EXPECT().
		DoJSONRequest(gomock.Any(), "GET", "/vcs/gerrit",
			gomock.Any(), gomock.Any()).
		DoAndReturn(func(ctx context.Context, method, path string, in interface{}, out interface{}) (http.Header, int, error) {
			vcs := sdk.VCSConfiguration{Type: "gerrit"}
			*(out.(*sdk.VCSConfiguration)) = vcs
			return nil, 200, nil
		}).MaxTimes(1)

	servicesClients.EXPECT().
		DoJSONRequest(gomock.Any(), "POST", "/vcs/gerrit/repos/foo/myrepo/pullrequests/comments",
			gomock.Any(), gomock.Any(), gomock.Any()).
		DoAndReturn(func(ctx context.Context, method, path string, in interface{}, out interface{}, _ interface{}) (http.Header, int, error) {
			assert.Equal(t, in.(sdk.VCSPullRequestCommentRequest).ChangeID, "MyGerritChangeId")
			assert.Equal(t, in.(sdk.VCSPullRequestCommentRequest).Message, "MyTemplate")
			return nil, 200, nil
		}).MaxTimes(1)

	err := workflow.ResyncCommitStatus(ctx, db, cache, *proj, wr)
	assert.NoError(t, err)
}

// Test TestResyncCommitStatusCommentPRNotTerminated with a notification where all is disabled.
// Must: no error returned, postComment must be called
func TestResyncCommitStatusCommentPRNotTerminated(t *testing.T) {
	db, cache, end := test.SetupPG(t)
	defer end()

	ctx := context.TODO()

	pkey := sdk.RandomString(10)
	proj := assets.InsertTestProject(t, db, cache, pkey, pkey)
	assert.NoError(t, repositoriesmanager.InsertForProject(db, proj, &sdk.ProjectVCSServer{
		Name: "gerrit",
		Data: map[string]string{
			"token":  "foo",
			"secret": "bar",
		},
	}))

	// Create Application
	app := sdk.Application{
		Name:               sdk.RandomString(10),
		ProjectID:          proj.ID,
		RepositoryFullname: "foo/myrepo",
		VCSServer:          "gerrit",
		RepositoryStrategy: sdk.RepositoryStrategy{
			ConnectionType: "ssh",
		},
	}
<<<<<<< HEAD
	assert.NoError(t, application.Insert(db, cache, proj.ID, &app))
=======
	assert.NoError(t, application.Insert(db, *proj, &app))
>>>>>>> 2497dfa6
	assert.NoError(t, repositoriesmanager.InsertForApplication(db, &app, proj.Key))

	tr := true
	fls := false
	wr := &sdk.WorkflowRun{
		WorkflowNodeRuns: map[int64][]sdk.WorkflowNodeRun{
			1: {
				{
					ID:             1,
					ApplicationID:  app.ID,
					Status:         sdk.StatusBuilding,
					WorkflowNodeID: 1,
					VCSHash:        "6c3efde",
					BuildParameters: []sdk.Parameter{
						{
							Name:  "gerrit.change.id",
							Type:  "string",
							Value: "MyGerritChangeId",
						},
					},
				},
			},
		},
		Workflow: sdk.Workflow{
			WorkflowData: sdk.WorkflowData{
				Node: sdk.Node{
					ID: 1,
					Context: &sdk.NodeContext{
						ApplicationID: app.ID,
					},
				},
			},
			Applications: map[int64]sdk.Application{
				app.ID: app,
			},
			Notifications: []sdk.WorkflowNotification{
				{
					Settings: sdk.UserNotificationSettings{
						Template: &sdk.UserNotificationTemplate{
							DisableComment: &fls,
							DisableStatus:  &tr,
							Body:           "MyTemplate",
						},
					},
					Type: "vcs",
				},
			},
		},
	}

	// Setup a mock for all services called by the API
	ctrl := gomock.NewController(t)
	defer ctrl.Finish()

	servicesClients := mock_services.NewMockClient(ctrl)
	services.NewClient = func(_ gorp.SqlExecutor, _ []sdk.Service) services.Client {
		return servicesClients
	}
	defer func() {
		services.NewClient = services.NewDefaultClient
	}()

	servicesClients.EXPECT().
		DoJSONRequest(gomock.Any(), "GET", "/vcs/gerrit/repos/foo/myrepo/commits/6c3efde/statuses",
			gomock.Any(), gomock.Any(), gomock.Any()).
		Return(nil, 201, nil).MaxTimes(1)

	servicesClients.EXPECT().
		DoJSONRequest(gomock.Any(), "GET", "/vcs/gerrit",
			gomock.Any(), gomock.Any()).
		DoAndReturn(func(ctx context.Context, method, path string, in interface{}, out interface{}) (http.Header, int, error) {
			vcs := sdk.VCSConfiguration{Type: "gerrit"}
			*(out.(*sdk.VCSConfiguration)) = vcs
			return nil, 200, nil
		}).MaxTimes(1)

	err := workflow.ResyncCommitStatus(ctx, db, cache, *proj, wr)
	assert.NoError(t, err)
}

// Test TestResyncCommitStatus with a notification where all is disabled.
// Must: no error returned, postComment must be called
func TestResyncCommitStatusCommitCache(t *testing.T) {
	db, cache, end := test.SetupPG(t)
	defer end()

	ctx := context.TODO()

	pkey := sdk.RandomString(10)
	proj := assets.InsertTestProject(t, db, cache, pkey, pkey)
	assert.NoError(t, repositoriesmanager.InsertForProject(db, proj, &sdk.ProjectVCSServer{
		Name: "gerrit",
		Data: map[string]string{
			"token":  "foo",
			"secret": "bar",
		},
	}))

	// Create Application
	app := sdk.Application{
		Name:               sdk.RandomString(10),
		ProjectID:          proj.ID,
		RepositoryFullname: "foo/myrepo",
		VCSServer:          "gerrit",
		RepositoryStrategy: sdk.RepositoryStrategy{
			ConnectionType: "ssh",
		},
	}
<<<<<<< HEAD
	assert.NoError(t, application.Insert(db, cache, proj.ID, &app))
=======
	assert.NoError(t, application.Insert(db, *proj, &app))
>>>>>>> 2497dfa6
	assert.NoError(t, repositoriesmanager.InsertForApplication(db, &app, proj.Key))

	tr := true
	fls := false
	wr := &sdk.WorkflowRun{
		WorkflowNodeRuns: map[int64][]sdk.WorkflowNodeRun{
			1: {
				{
					ID:             1,
					ApplicationID:  app.ID,
					Status:         sdk.StatusFail,
					WorkflowNodeID: 1,
					VCSHash:        "6c3efde",
					BuildParameters: []sdk.Parameter{
						{
							Name:  "gerrit.change.id",
							Type:  "string",
							Value: "MyGerritChangeId",
						},
					},
				},
			},
		},
		Workflow: sdk.Workflow{
			WorkflowData: sdk.WorkflowData{
				Node: sdk.Node{
					ID: 1,
					Context: &sdk.NodeContext{
						ApplicationID: app.ID,
					},
				},
			},
			Applications: map[int64]sdk.Application{
				app.ID: app,
			},
			Notifications: []sdk.WorkflowNotification{
				{
					Settings: sdk.UserNotificationSettings{
						Template: &sdk.UserNotificationTemplate{
							DisableComment: &fls,
							DisableStatus:  &tr,
							Body:           "MyTemplate",
						},
					},
					Type: "vcs",
				},
			},
		},
	}

	// Setup a mock for all services called by the API
	ctrl := gomock.NewController(t)
	defer ctrl.Finish()

	servicesClients := mock_services.NewMockClient(ctrl)
	services.NewClient = func(_ gorp.SqlExecutor, _ []sdk.Service) services.Client {
		return servicesClients
	}
	defer func() {
		services.NewClient = services.NewDefaultClient
	}()

	servicesClients.EXPECT().
		DoJSONRequest(gomock.Any(), "GET", "/vcs/gerrit/repos/foo/myrepo/commits/6c3efde/statuses",
			gomock.Any(), gomock.Any(), gomock.Any()).
		DoAndReturn(func(ctx context.Context, method, path string, in interface{}, out interface{}, args ...interface{}) (http.Header, int, error) {
			ss := []sdk.VCSCommitStatus{
				{
					State: "Success",
					Ref:   "6c3efde",
				},
			}
			*(out.(*[]sdk.VCSCommitStatus)) = ss
			return nil, 200, nil
		}).MaxTimes(1)

	servicesClients.EXPECT().
		DoJSONRequest(gomock.Any(), "GET", "/vcs/gerrit",
			gomock.Any(), gomock.Any()).
		DoAndReturn(func(ctx context.Context, method, path string, in interface{}, out interface{}) (http.Header, int, error) {
			vcs := sdk.VCSConfiguration{Type: "gerrit"}
			*(out.(*sdk.VCSConfiguration)) = vcs
			return nil, 200, nil
		}).MaxTimes(1)

	servicesClients.EXPECT().
		DoJSONRequest(gomock.Any(), "POST", "/vcs/gerrit/repos/foo/myrepo/pullrequests/comments",
			gomock.Any(), gomock.Any(), gomock.Any()).
		DoAndReturn(func(ctx context.Context, method, path string, in interface{}, out interface{}, _ interface{}) (http.Header, int, error) {
			assert.Equal(t, in.(sdk.VCSPullRequestCommentRequest).ChangeID, "MyGerritChangeId")
			assert.Equal(t, in.(sdk.VCSPullRequestCommentRequest).Message, "MyTemplate")
			return nil, 200, nil
		}).MaxTimes(1)
	e := workflow.VCSEventMessenger{}
	err := e.SendVCSEvent(ctx, db, cache, *proj, *wr, wr.WorkflowNodeRuns[1][0])
	assert.NoError(t, err)
}<|MERGE_RESOLUTION|>--- conflicted
+++ resolved
@@ -11,6 +11,7 @@
 	"testing"
 
 	"github.com/stretchr/testify/assert"
+	"github.com/stretchr/testify/require"
 
 	"github.com/ovh/cds/engine/api/application"
 	"github.com/ovh/cds/engine/api/repositoriesmanager"
@@ -31,7 +32,7 @@
 
 	pkey := sdk.RandomString(10)
 	proj := assets.InsertTestProject(t, db, cache, pkey, pkey)
-	assert.NoError(t, repositoriesmanager.InsertForProject(db, proj, &sdk.ProjectVCSServer{
+	require.NoError(t, repositoriesmanager.InsertForProject(db, proj, &sdk.ProjectVCSServer{
 		Name: "gerrit",
 		Data: map[string]string{
 			"token":  "foo",
@@ -49,12 +50,8 @@
 			ConnectionType: "ssh",
 		},
 	}
-<<<<<<< HEAD
-	assert.NoError(t, application.Insert(db, cache, proj.ID, &app))
-=======
-	assert.NoError(t, application.Insert(db, *proj, &app))
->>>>>>> 2497dfa6
-	assert.NoError(t, repositoriesmanager.InsertForApplication(db, &app, proj.Key))
+	require.NoError(t, application.Insert(db, cache, proj.ID, &app))
+	require.NoError(t, repositoriesmanager.InsertForApplication(db, &app, proj.Key))
 
 	tr := true
 	wr := &sdk.WorkflowRun{
@@ -133,7 +130,7 @@
 
 	pkey := sdk.RandomString(10)
 	proj := assets.InsertTestProject(t, db, cache, pkey, pkey)
-	assert.NoError(t, repositoriesmanager.InsertForProject(db, proj, &sdk.ProjectVCSServer{
+	require.NoError(t, repositoriesmanager.InsertForProject(db, proj, &sdk.ProjectVCSServer{
 		Name: "gerrit",
 		Data: map[string]string{
 			"token":  "foo",
@@ -151,12 +148,8 @@
 			ConnectionType: "ssh",
 		},
 	}
-<<<<<<< HEAD
-	assert.NoError(t, application.Insert(db, cache, proj.ID, &app))
-=======
-	assert.NoError(t, application.Insert(db, *proj, &app))
->>>>>>> 2497dfa6
-	assert.NoError(t, repositoriesmanager.InsertForApplication(db, &app, proj.Key))
+	require.NoError(t, application.Insert(db, cache, proj.ID, &app))
+	require.NoError(t, repositoriesmanager.InsertForApplication(db, &app, proj.Key))
 
 	tr := true
 	wr := &sdk.WorkflowRun{
@@ -241,7 +234,7 @@
 
 	pkey := sdk.RandomString(10)
 	proj := assets.InsertTestProject(t, db, cache, pkey, pkey)
-	assert.NoError(t, repositoriesmanager.InsertForProject(db, proj, &sdk.ProjectVCSServer{
+	require.NoError(t, repositoriesmanager.InsertForProject(db, proj, &sdk.ProjectVCSServer{
 		Name: "gerrit",
 		Data: map[string]string{
 			"token":  "foo",
@@ -259,12 +252,8 @@
 			ConnectionType: "ssh",
 		},
 	}
-<<<<<<< HEAD
-	assert.NoError(t, application.Insert(db, cache, proj.ID, &app))
-=======
-	assert.NoError(t, application.Insert(db, *proj, &app))
->>>>>>> 2497dfa6
-	assert.NoError(t, repositoriesmanager.InsertForApplication(db, &app, proj.Key))
+	require.NoError(t, application.Insert(db, cache, proj.ID, &app))
+	require.NoError(t, repositoriesmanager.InsertForApplication(db, &app, proj.Key))
 
 	tr := true
 	fls := false
@@ -363,7 +352,7 @@
 
 	pkey := sdk.RandomString(10)
 	proj := assets.InsertTestProject(t, db, cache, pkey, pkey)
-	assert.NoError(t, repositoriesmanager.InsertForProject(db, proj, &sdk.ProjectVCSServer{
+	require.NoError(t, repositoriesmanager.InsertForProject(db, proj, &sdk.ProjectVCSServer{
 		Name: "gerrit",
 		Data: map[string]string{
 			"token":  "foo",
@@ -381,12 +370,8 @@
 			ConnectionType: "ssh",
 		},
 	}
-<<<<<<< HEAD
-	assert.NoError(t, application.Insert(db, cache, proj.ID, &app))
-=======
-	assert.NoError(t, application.Insert(db, *proj, &app))
->>>>>>> 2497dfa6
-	assert.NoError(t, repositoriesmanager.InsertForApplication(db, &app, proj.Key))
+	require.NoError(t, application.Insert(db, cache, proj.ID, &app))
+	require.NoError(t, repositoriesmanager.InsertForApplication(db, &app, proj.Key))
 
 	tr := true
 	fls := false
@@ -476,7 +461,7 @@
 
 	pkey := sdk.RandomString(10)
 	proj := assets.InsertTestProject(t, db, cache, pkey, pkey)
-	assert.NoError(t, repositoriesmanager.InsertForProject(db, proj, &sdk.ProjectVCSServer{
+	require.NoError(t, repositoriesmanager.InsertForProject(db, proj, &sdk.ProjectVCSServer{
 		Name: "gerrit",
 		Data: map[string]string{
 			"token":  "foo",
@@ -494,12 +479,8 @@
 			ConnectionType: "ssh",
 		},
 	}
-<<<<<<< HEAD
-	assert.NoError(t, application.Insert(db, cache, proj.ID, &app))
-=======
-	assert.NoError(t, application.Insert(db, *proj, &app))
->>>>>>> 2497dfa6
-	assert.NoError(t, repositoriesmanager.InsertForApplication(db, &app, proj.Key))
+	require.NoError(t, application.Insert(db, cache, proj.ID, &app))
+	require.NoError(t, repositoriesmanager.InsertForApplication(db, &app, proj.Key))
 
 	tr := true
 	fls := false
