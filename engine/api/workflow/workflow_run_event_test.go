package workflow_test

import (
	"context"

	"github.com/go-gorp/gorp"
	"github.com/golang/mock/gomock"
	"github.com/ovh/cds/engine/api/services/mock_services"

	"net/http"
	"testing"

	"github.com/stretchr/testify/assert"
	"github.com/stretchr/testify/require"

	"github.com/ovh/cds/engine/api/application"
	"github.com/ovh/cds/engine/api/repositoriesmanager"
	"github.com/ovh/cds/engine/api/services"
	"github.com/ovh/cds/engine/api/test"
	"github.com/ovh/cds/engine/api/test/assets"
	"github.com/ovh/cds/engine/api/workflow"
	"github.com/ovh/cds/sdk"
)

// Test ResyncCommitStatus with a notification where all is disabled.
// Must: no error returned, only list status is called
func TestResyncCommitStatusNotifDisabled(t *testing.T) {
	db, cache := test.SetupPG(t)

	ctx := context.TODO()

	pkey := sdk.RandomString(10)
	proj := assets.InsertTestProject(t, db, cache, pkey, pkey)
<<<<<<< HEAD
	require.NoError(t, repositoriesmanager.InsertForProject(db, proj, &sdk.ProjectVCSServer{
		Name: "gerrit",
		Data: map[string]string{
			"token":  "foo",
			"secret": "bar",
		},
	}))
=======
	vcsServer := sdk.ProjectVCSServerLink{
		ProjectID: proj.ID,
		Name:      "gerrit",
	}
	vcsServer.Set("token", "foo")
	vcsServer.Set("secret", "bar")
	assert.NoError(t, repositoriesmanager.InsertProjectVCSServerLink(context.TODO(), db, &vcsServer))
>>>>>>> dc2af41e

	// Create Application
	app := sdk.Application{
		Name:               sdk.RandomString(10),
		ProjectID:          proj.ID,
		RepositoryFullname: "foo/myrepo",
		VCSServer:          "gerrit",
		RepositoryStrategy: sdk.RepositoryStrategy{
			ConnectionType: "ssh",
		},
	}
	require.NoError(t, application.Insert(db, proj.ID, &app))
	require.NoError(t, repositoriesmanager.InsertForApplication(db, &app, proj.Key))

	tr := true
	wr := &sdk.WorkflowRun{
		WorkflowNodeRuns: map[int64][]sdk.WorkflowNodeRun{
			1: {
				{
					ID:             1,
					ApplicationID:  app.ID,
					Status:         sdk.StatusSuccess,
					WorkflowNodeID: 1,
					VCSHash:        "6c3efde",
				},
			},
		},
		Workflow: sdk.Workflow{
			WorkflowData: sdk.WorkflowData{
				Node: sdk.Node{
					ID: 1,
					Context: &sdk.NodeContext{
						ApplicationID: app.ID,
					},
				},
			},
			Applications: map[int64]sdk.Application{
				app.ID: app,
			},
			Notifications: []sdk.WorkflowNotification{
				{
					Settings: sdk.UserNotificationSettings{
						Template: &sdk.UserNotificationTemplate{
							DisableComment: &tr,
							DisableStatus:  &tr,
						},
					},
					Type: "vcs",
				},
			},
		},
	}

	allSrv, err := services.LoadAll(context.TODO(), db)
	for _, s := range allSrv {
		if err := services.Delete(db, &s); err != nil {
			t.Fatalf("unable to delete service: %v", err)
		}
	}
	// Setup a mock for all services called by the API
	ctrl := gomock.NewController(t)
	defer ctrl.Finish()

	servicesClients := mock_services.NewMockClient(ctrl)
	services.NewClient = func(_ gorp.SqlExecutor, _ []sdk.Service) services.Client {
		return servicesClients
	}
	defer func() {
		services.NewClient = services.NewDefaultClient
	}()

	servicesClients.EXPECT().
		DoJSONRequest(gomock.Any(), "GET", "/vcs/gerrit/repos/foo/myrepo/commits/6c3efde/statuses",
			gomock.Any(), gomock.Any(), gomock.Any()).
		Return(nil, 201, nil)

	err = workflow.ResyncCommitStatus(ctx, db, cache, *proj, wr)
	assert.NoError(t, err)

}

// Test TestResyncCommitStatusSetStatus with a notification where all is disabled.
// Must: no error returned, setStatus must be called
func TestResyncCommitStatusSetStatus(t *testing.T) {
	db, cache := test.SetupPG(t)

	ctx := context.TODO()

	pkey := sdk.RandomString(10)
	proj := assets.InsertTestProject(t, db, cache, pkey, pkey)
<<<<<<< HEAD
	require.NoError(t, repositoriesmanager.InsertForProject(db, proj, &sdk.ProjectVCSServer{
		Name: "gerrit",
		Data: map[string]string{
			"token":  "foo",
			"secret": "bar",
		},
	}))
=======
	vcsServer := sdk.ProjectVCSServerLink{
		ProjectID: proj.ID,
		Name:      "gerrit",
	}
	vcsServer.Set("token", "foo")
	vcsServer.Set("secret", "bar")
	assert.NoError(t, repositoriesmanager.InsertProjectVCSServerLink(context.TODO(), db, &vcsServer))
>>>>>>> dc2af41e

	// Create Application
	app := sdk.Application{
		Name:               sdk.RandomString(10),
		ProjectID:          proj.ID,
		RepositoryFullname: "foo/myrepo",
		VCSServer:          "gerrit",
		RepositoryStrategy: sdk.RepositoryStrategy{
			ConnectionType: "ssh",
		},
	}
	require.NoError(t, application.Insert(db, proj.ID, &app))
	require.NoError(t, repositoriesmanager.InsertForApplication(db, &app, proj.Key))

	tr := true
	wr := &sdk.WorkflowRun{
		WorkflowNodeRuns: map[int64][]sdk.WorkflowNodeRun{
			1: {
				{
					ID:             1,
					ApplicationID:  app.ID,
					Status:         sdk.StatusSuccess,
					WorkflowNodeID: 1,
					VCSHash:        "6c3efde",
				},
			},
		},
		Workflow: sdk.Workflow{
			WorkflowData: sdk.WorkflowData{
				Node: sdk.Node{
					ID: 1,
					Context: &sdk.NodeContext{
						ApplicationID: app.ID,
					},
				},
			},
			Applications: map[int64]sdk.Application{
				app.ID: app,
			},
			Notifications: []sdk.WorkflowNotification{
				{
					Settings: sdk.UserNotificationSettings{
						Template: &sdk.UserNotificationTemplate{
							DisableComment: &tr,
						},
					},
					Type: "vcs",
				},
			},
		},
	}

	// Setup a mock for all services called by the API
	ctrl := gomock.NewController(t)
	defer ctrl.Finish()

	servicesClients := mock_services.NewMockClient(ctrl)
	services.NewClient = func(_ gorp.SqlExecutor, _ []sdk.Service) services.Client {
		return servicesClients
	}
	defer func() {
		services.NewClient = services.NewDefaultClient
	}()

	servicesClients.EXPECT().
		DoJSONRequest(gomock.Any(), "GET", "/vcs/gerrit/repos/foo/myrepo/commits/6c3efde/statuses",
			gomock.Any(), gomock.Any(), gomock.Any()).
		Return(nil, 201, nil).MaxTimes(1)

	servicesClients.EXPECT().
		DoJSONRequest(gomock.Any(), "GET", "/vcs/gerrit",
			gomock.Any(), gomock.Any()).
		DoAndReturn(func(ctx context.Context, method, path string, in interface{}, out interface{}) (http.Header, int, error) {
			vcs := sdk.VCSConfiguration{Type: "gerrit"}
			*(out.(*sdk.VCSConfiguration)) = vcs
			return nil, 200, nil
		}).MaxTimes(1)

	servicesClients.EXPECT().
		DoJSONRequest(gomock.Any(), "POST", "/vcs/gerrit/status",
			gomock.Any(), gomock.Any(), gomock.Any()).
		Return(nil, 201, nil)

	err := workflow.ResyncCommitStatus(ctx, db, cache, *proj, wr)
	assert.NoError(t, err)
}

// Test TestResyncCommitStatusCommentPR with a notification where all is disabled.
// Must: no error returned, postComment must be called
func TestResyncCommitStatusCommentPR(t *testing.T) {
	db, cache := test.SetupPG(t)

	ctx := context.TODO()

	pkey := sdk.RandomString(10)
	proj := assets.InsertTestProject(t, db, cache, pkey, pkey)
<<<<<<< HEAD
	require.NoError(t, repositoriesmanager.InsertForProject(db, proj, &sdk.ProjectVCSServer{
		Name: "gerrit",
		Data: map[string]string{
			"token":  "foo",
			"secret": "bar",
		},
	}))
=======
	vcsServer := sdk.ProjectVCSServerLink{
		ProjectID: proj.ID,
		Name:      "gerrit",
	}
	vcsServer.Set("token", "foo")
	vcsServer.Set("secret", "bar")
	assert.NoError(t, repositoriesmanager.InsertProjectVCSServerLink(context.TODO(), db, &vcsServer))
>>>>>>> dc2af41e

	// Create Application
	app := sdk.Application{
		Name:               sdk.RandomString(10),
		ProjectID:          proj.ID,
		RepositoryFullname: "foo/myrepo",
		VCSServer:          "gerrit",
		RepositoryStrategy: sdk.RepositoryStrategy{
			ConnectionType: "ssh",
		},
	}
	require.NoError(t, application.Insert(db, proj.ID, &app))
	require.NoError(t, repositoriesmanager.InsertForApplication(db, &app, proj.Key))

	tr := true
	fls := false
	wr := &sdk.WorkflowRun{
		WorkflowNodeRuns: map[int64][]sdk.WorkflowNodeRun{
			1: {
				{
					ID:             1,
					ApplicationID:  app.ID,
					Status:         sdk.StatusFail,
					WorkflowNodeID: 1,
					VCSHash:        "6c3efde",
					BuildParameters: []sdk.Parameter{
						{
							Name:  "gerrit.change.id",
							Type:  "string",
							Value: "MyGerritChangeId",
						},
					},
				},
			},
		},
		Workflow: sdk.Workflow{
			WorkflowData: sdk.WorkflowData{
				Node: sdk.Node{
					ID: 1,
					Context: &sdk.NodeContext{
						ApplicationID: app.ID,
					},
				},
			},
			Applications: map[int64]sdk.Application{
				app.ID: app,
			},
			Notifications: []sdk.WorkflowNotification{
				{
					Settings: sdk.UserNotificationSettings{
						Template: &sdk.UserNotificationTemplate{
							DisableComment: &fls,
							DisableStatus:  &tr,
							Body:           "MyTemplate",
						},
					},
					Type: "vcs",
				},
			},
		},
	}

	// Setup a mock for all services called by the API
	ctrl := gomock.NewController(t)
	defer ctrl.Finish()

	servicesClients := mock_services.NewMockClient(ctrl)
	services.NewClient = func(_ gorp.SqlExecutor, _ []sdk.Service) services.Client {
		return servicesClients
	}
	defer func() {
		services.NewClient = services.NewDefaultClient
	}()

	servicesClients.EXPECT().
		DoJSONRequest(gomock.Any(), "GET", "/vcs/gerrit/repos/foo/myrepo/commits/6c3efde/statuses",
			gomock.Any(), gomock.Any(), gomock.Any()).
		Return(nil, 201, nil).MaxTimes(1)

	servicesClients.EXPECT().
		DoJSONRequest(gomock.Any(), "GET", "/vcs/gerrit",
			gomock.Any(), gomock.Any()).
		DoAndReturn(func(ctx context.Context, method, path string, in interface{}, out interface{}) (http.Header, int, error) {
			vcs := sdk.VCSConfiguration{Type: "gerrit"}
			*(out.(*sdk.VCSConfiguration)) = vcs
			return nil, 200, nil
		}).MaxTimes(1)

	servicesClients.EXPECT().
		DoJSONRequest(gomock.Any(), "POST", "/vcs/gerrit/repos/foo/myrepo/pullrequests/comments",
			gomock.Any(), gomock.Any(), gomock.Any()).
		DoAndReturn(func(ctx context.Context, method, path string, in interface{}, out interface{}, _ interface{}) (http.Header, int, error) {
			assert.Equal(t, in.(sdk.VCSPullRequestCommentRequest).ChangeID, "MyGerritChangeId")
			assert.Equal(t, in.(sdk.VCSPullRequestCommentRequest).Message, "MyTemplate")
			return nil, 200, nil
		}).MaxTimes(1)

	err := workflow.ResyncCommitStatus(ctx, db, cache, *proj, wr)
	assert.NoError(t, err)
}

// Test TestResyncCommitStatusCommentPRNotTerminated with a notification where all is disabled.
// Must: no error returned, postComment must be called
func TestResyncCommitStatusCommentPRNotTerminated(t *testing.T) {
	db, cache := test.SetupPG(t)

	ctx := context.TODO()

	pkey := sdk.RandomString(10)
	proj := assets.InsertTestProject(t, db, cache, pkey, pkey)
<<<<<<< HEAD
	require.NoError(t, repositoriesmanager.InsertForProject(db, proj, &sdk.ProjectVCSServer{
		Name: "gerrit",
		Data: map[string]string{
			"token":  "foo",
			"secret": "bar",
		},
	}))
=======
	vcsServer := sdk.ProjectVCSServerLink{
		ProjectID: proj.ID,
		Name:      "gerrit",
	}
	vcsServer.Set("token", "foo")
	vcsServer.Set("secret", "bar")
	assert.NoError(t, repositoriesmanager.InsertProjectVCSServerLink(context.TODO(), db, &vcsServer))
>>>>>>> dc2af41e

	// Create Application
	app := sdk.Application{
		Name:               sdk.RandomString(10),
		ProjectID:          proj.ID,
		RepositoryFullname: "foo/myrepo",
		VCSServer:          "gerrit",
		RepositoryStrategy: sdk.RepositoryStrategy{
			ConnectionType: "ssh",
		},
	}
	require.NoError(t, application.Insert(db, proj.ID, &app))
	require.NoError(t, repositoriesmanager.InsertForApplication(db, &app, proj.Key))

	tr := true
	fls := false
	wr := &sdk.WorkflowRun{
		WorkflowNodeRuns: map[int64][]sdk.WorkflowNodeRun{
			1: {
				{
					ID:             1,
					ApplicationID:  app.ID,
					Status:         sdk.StatusBuilding,
					WorkflowNodeID: 1,
					VCSHash:        "6c3efde",
					BuildParameters: []sdk.Parameter{
						{
							Name:  "gerrit.change.id",
							Type:  "string",
							Value: "MyGerritChangeId",
						},
					},
				},
			},
		},
		Workflow: sdk.Workflow{
			WorkflowData: sdk.WorkflowData{
				Node: sdk.Node{
					ID: 1,
					Context: &sdk.NodeContext{
						ApplicationID: app.ID,
					},
				},
			},
			Applications: map[int64]sdk.Application{
				app.ID: app,
			},
			Notifications: []sdk.WorkflowNotification{
				{
					Settings: sdk.UserNotificationSettings{
						Template: &sdk.UserNotificationTemplate{
							DisableComment: &fls,
							DisableStatus:  &tr,
							Body:           "MyTemplate",
						},
					},
					Type: "vcs",
				},
			},
		},
	}

	// Setup a mock for all services called by the API
	ctrl := gomock.NewController(t)
	defer ctrl.Finish()

	servicesClients := mock_services.NewMockClient(ctrl)
	services.NewClient = func(_ gorp.SqlExecutor, _ []sdk.Service) services.Client {
		return servicesClients
	}
	defer func() {
		services.NewClient = services.NewDefaultClient
	}()

	servicesClients.EXPECT().
		DoJSONRequest(gomock.Any(), "GET", "/vcs/gerrit/repos/foo/myrepo/commits/6c3efde/statuses",
			gomock.Any(), gomock.Any(), gomock.Any()).
		Return(nil, 201, nil).MaxTimes(1)

	servicesClients.EXPECT().
		DoJSONRequest(gomock.Any(), "GET", "/vcs/gerrit",
			gomock.Any(), gomock.Any()).
		DoAndReturn(func(ctx context.Context, method, path string, in interface{}, out interface{}) (http.Header, int, error) {
			vcs := sdk.VCSConfiguration{Type: "gerrit"}
			*(out.(*sdk.VCSConfiguration)) = vcs
			return nil, 200, nil
		}).MaxTimes(1)

	err := workflow.ResyncCommitStatus(ctx, db, cache, *proj, wr)
	assert.NoError(t, err)
}

// Test TestResyncCommitStatus with a notification where all is disabled.
// Must: no error returned, postComment must be called
func TestResyncCommitStatusCommitCache(t *testing.T) {
	db, cache := test.SetupPG(t)

	ctx := context.TODO()

	pkey := sdk.RandomString(10)
	proj := assets.InsertTestProject(t, db, cache, pkey, pkey)
<<<<<<< HEAD
	require.NoError(t, repositoriesmanager.InsertForProject(db, proj, &sdk.ProjectVCSServer{
		Name: "gerrit",
		Data: map[string]string{
			"token":  "foo",
			"secret": "bar",
		},
	}))
=======
	vcsServer := sdk.ProjectVCSServerLink{
		ProjectID: proj.ID,
		Name:      "gerrit",
	}
	vcsServer.Set("token", "foo")
	vcsServer.Set("secret", "bar")
	assert.NoError(t, repositoriesmanager.InsertProjectVCSServerLink(context.TODO(), db, &vcsServer))
>>>>>>> dc2af41e

	// Create Application
	app := sdk.Application{
		Name:               sdk.RandomString(10),
		ProjectID:          proj.ID,
		RepositoryFullname: "foo/myrepo",
		VCSServer:          "gerrit",
		RepositoryStrategy: sdk.RepositoryStrategy{
			ConnectionType: "ssh",
		},
	}
	require.NoError(t, application.Insert(db, proj.ID, &app))
	require.NoError(t, repositoriesmanager.InsertForApplication(db, &app, proj.Key))

	tr := true
	fls := false
	wr := &sdk.WorkflowRun{
		WorkflowNodeRuns: map[int64][]sdk.WorkflowNodeRun{
			1: {
				{
					ID:             1,
					ApplicationID:  app.ID,
					Status:         sdk.StatusFail,
					WorkflowNodeID: 1,
					VCSHash:        "6c3efde",
					BuildParameters: []sdk.Parameter{
						{
							Name:  "gerrit.change.id",
							Type:  "string",
							Value: "MyGerritChangeId",
						},
					},
				},
			},
		},
		Workflow: sdk.Workflow{
			WorkflowData: sdk.WorkflowData{
				Node: sdk.Node{
					ID: 1,
					Context: &sdk.NodeContext{
						ApplicationID: app.ID,
					},
				},
			},
			Applications: map[int64]sdk.Application{
				app.ID: app,
			},
			Notifications: []sdk.WorkflowNotification{
				{
					Settings: sdk.UserNotificationSettings{
						Template: &sdk.UserNotificationTemplate{
							DisableComment: &fls,
							DisableStatus:  &tr,
							Body:           "MyTemplate",
						},
					},
					Type: "vcs",
				},
			},
		},
	}

	// Setup a mock for all services called by the API
	ctrl := gomock.NewController(t)
	defer ctrl.Finish()

	servicesClients := mock_services.NewMockClient(ctrl)
	services.NewClient = func(_ gorp.SqlExecutor, _ []sdk.Service) services.Client {
		return servicesClients
	}
	defer func() {
		services.NewClient = services.NewDefaultClient
	}()

	servicesClients.EXPECT().
		DoJSONRequest(gomock.Any(), "GET", "/vcs/gerrit/repos/foo/myrepo/commits/6c3efde/statuses",
			gomock.Any(), gomock.Any(), gomock.Any()).
		DoAndReturn(func(ctx context.Context, method, path string, in interface{}, out interface{}, args ...interface{}) (http.Header, int, error) {
			ss := []sdk.VCSCommitStatus{
				{
					State: "Success",
					Ref:   "6c3efde",
				},
			}
			*(out.(*[]sdk.VCSCommitStatus)) = ss
			return nil, 200, nil
		}).MaxTimes(1)

	servicesClients.EXPECT().
		DoJSONRequest(gomock.Any(), "GET", "/vcs/gerrit",
			gomock.Any(), gomock.Any()).
		DoAndReturn(func(ctx context.Context, method, path string, in interface{}, out interface{}) (http.Header, int, error) {
			vcs := sdk.VCSConfiguration{Type: "gerrit"}
			*(out.(*sdk.VCSConfiguration)) = vcs
			return nil, 200, nil
		}).MaxTimes(1)

	servicesClients.EXPECT().
		DoJSONRequest(gomock.Any(), "POST", "/vcs/gerrit/repos/foo/myrepo/pullrequests/comments",
			gomock.Any(), gomock.Any(), gomock.Any()).
		DoAndReturn(func(ctx context.Context, method, path string, in interface{}, out interface{}, _ interface{}) (http.Header, int, error) {
			assert.Equal(t, in.(sdk.VCSPullRequestCommentRequest).ChangeID, "MyGerritChangeId")
			assert.Equal(t, in.(sdk.VCSPullRequestCommentRequest).Message, "MyTemplate")
			return nil, 200, nil
		}).MaxTimes(1)
	e := workflow.VCSEventMessenger{}
	err := e.SendVCSEvent(ctx, db, cache, *proj, *wr, wr.WorkflowNodeRuns[1][0])
	assert.NoError(t, err)
}<|MERGE_RESOLUTION|>--- conflicted
+++ resolved
@@ -31,15 +31,6 @@
 
 	pkey := sdk.RandomString(10)
 	proj := assets.InsertTestProject(t, db, cache, pkey, pkey)
-<<<<<<< HEAD
-	require.NoError(t, repositoriesmanager.InsertForProject(db, proj, &sdk.ProjectVCSServer{
-		Name: "gerrit",
-		Data: map[string]string{
-			"token":  "foo",
-			"secret": "bar",
-		},
-	}))
-=======
 	vcsServer := sdk.ProjectVCSServerLink{
 		ProjectID: proj.ID,
 		Name:      "gerrit",
@@ -47,7 +38,6 @@
 	vcsServer.Set("token", "foo")
 	vcsServer.Set("secret", "bar")
 	assert.NoError(t, repositoriesmanager.InsertProjectVCSServerLink(context.TODO(), db, &vcsServer))
->>>>>>> dc2af41e
 
 	// Create Application
 	app := sdk.Application{
@@ -138,15 +128,6 @@
 
 	pkey := sdk.RandomString(10)
 	proj := assets.InsertTestProject(t, db, cache, pkey, pkey)
-<<<<<<< HEAD
-	require.NoError(t, repositoriesmanager.InsertForProject(db, proj, &sdk.ProjectVCSServer{
-		Name: "gerrit",
-		Data: map[string]string{
-			"token":  "foo",
-			"secret": "bar",
-		},
-	}))
-=======
 	vcsServer := sdk.ProjectVCSServerLink{
 		ProjectID: proj.ID,
 		Name:      "gerrit",
@@ -154,7 +135,6 @@
 	vcsServer.Set("token", "foo")
 	vcsServer.Set("secret", "bar")
 	assert.NoError(t, repositoriesmanager.InsertProjectVCSServerLink(context.TODO(), db, &vcsServer))
->>>>>>> dc2af41e
 
 	// Create Application
 	app := sdk.Application{
@@ -251,15 +231,6 @@
 
 	pkey := sdk.RandomString(10)
 	proj := assets.InsertTestProject(t, db, cache, pkey, pkey)
-<<<<<<< HEAD
-	require.NoError(t, repositoriesmanager.InsertForProject(db, proj, &sdk.ProjectVCSServer{
-		Name: "gerrit",
-		Data: map[string]string{
-			"token":  "foo",
-			"secret": "bar",
-		},
-	}))
-=======
 	vcsServer := sdk.ProjectVCSServerLink{
 		ProjectID: proj.ID,
 		Name:      "gerrit",
@@ -267,7 +238,6 @@
 	vcsServer.Set("token", "foo")
 	vcsServer.Set("secret", "bar")
 	assert.NoError(t, repositoriesmanager.InsertProjectVCSServerLink(context.TODO(), db, &vcsServer))
->>>>>>> dc2af41e
 
 	// Create Application
 	app := sdk.Application{
@@ -378,15 +348,6 @@
 
 	pkey := sdk.RandomString(10)
 	proj := assets.InsertTestProject(t, db, cache, pkey, pkey)
-<<<<<<< HEAD
-	require.NoError(t, repositoriesmanager.InsertForProject(db, proj, &sdk.ProjectVCSServer{
-		Name: "gerrit",
-		Data: map[string]string{
-			"token":  "foo",
-			"secret": "bar",
-		},
-	}))
-=======
 	vcsServer := sdk.ProjectVCSServerLink{
 		ProjectID: proj.ID,
 		Name:      "gerrit",
@@ -394,7 +355,6 @@
 	vcsServer.Set("token", "foo")
 	vcsServer.Set("secret", "bar")
 	assert.NoError(t, repositoriesmanager.InsertProjectVCSServerLink(context.TODO(), db, &vcsServer))
->>>>>>> dc2af41e
 
 	// Create Application
 	app := sdk.Application{
@@ -496,15 +456,6 @@
 
 	pkey := sdk.RandomString(10)
 	proj := assets.InsertTestProject(t, db, cache, pkey, pkey)
-<<<<<<< HEAD
-	require.NoError(t, repositoriesmanager.InsertForProject(db, proj, &sdk.ProjectVCSServer{
-		Name: "gerrit",
-		Data: map[string]string{
-			"token":  "foo",
-			"secret": "bar",
-		},
-	}))
-=======
 	vcsServer := sdk.ProjectVCSServerLink{
 		ProjectID: proj.ID,
 		Name:      "gerrit",
@@ -512,7 +463,6 @@
 	vcsServer.Set("token", "foo")
 	vcsServer.Set("secret", "bar")
 	assert.NoError(t, repositoriesmanager.InsertProjectVCSServerLink(context.TODO(), db, &vcsServer))
->>>>>>> dc2af41e
 
 	// Create Application
 	app := sdk.Application{
