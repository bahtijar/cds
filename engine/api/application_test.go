--- conflicted
+++ resolved
@@ -11,7 +11,6 @@
 	"github.com/ovh/cds/engine/api/authentication"
 	"github.com/ovh/cds/engine/api/authentication/builtin"
 	"github.com/ovh/cds/engine/api/group"
-	"github.com/ovh/cds/engine/api/test"
 	"github.com/ovh/cds/engine/api/test/assets"
 	"github.com/ovh/cds/sdk"
 	"github.com/ovh/cds/sdk/cdsclient"
@@ -42,30 +41,20 @@
 			"a1": "a1",
 		},
 	}
-<<<<<<< HEAD
-	if err := application.Insert(api.mustDB(), api.Cache, proj.ID, app); err != nil {
-=======
-	if err := application.Insert(api.mustDB(), *proj, app); err != nil {
->>>>>>> 2497dfa6
-		t.Fatal(err)
-	}
+	require.NoError(t, application.Insert(api.mustDB(), proj.ID, app))
 
 	sdkclient := cdsclient.NewProviderClient(cdsclient.ProviderConfig{
 		Host:  tsURL,
 		Token: jws,
 	})
 
-	test.NoError(t, sdkclient.ApplicationMetadataUpdate(pkey, app.Name, "b1", "b1"))
-<<<<<<< HEAD
+	require.NoError(t, sdkclient.ApplicationMetadataUpdate(pkey, app.Name, "b1", "b1"))
 	app, err = application.LoadByProjectIDAndName(context.TODO(), api.mustDB(), proj.ID, app.Name)
-=======
-	app, err = application.LoadByName(api.mustDB(), pkey, app.Name)
->>>>>>> 2497dfa6
-	test.NoError(t, err)
+	require.NoError(t, err)
 	assert.Equal(t, "a1", app.Metadata["a1"])
 	assert.Equal(t, "b1", app.Metadata["b1"])
 
 	apps, err := sdkclient.ApplicationsList(pkey, cdsclient.FilterByUser(u.Username), cdsclient.FilterByWritablePermission())
-	test.NoError(t, err)
+	require.NoError(t, err)
 	assert.Equal(t, 1, len(apps))
 }