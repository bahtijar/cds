--- conflicted
+++ resolved
@@ -668,29 +668,21 @@
 	app := &sdk.Application{
 		Name: appName,
 	}
-<<<<<<< HEAD
-	if err := application.Insert(api.mustDB(), api.Cache, proj.ID, app); err != nil {
-=======
-	if err := application.Insert(api.mustDB(), *proj, app); err != nil {
->>>>>>> 2497dfa6
-		t.Fatal(err)
-	}
+	require.NoError(t, application.Insert(api.mustDB(), proj.ID, app))
 
 	v1 := sdk.Variable{
 		Name:  "var1",
 		Value: "value 1",
 		Type:  sdk.StringVariable,
 	}
-
-	test.NoError(t, application.InsertVariable(api.mustDB(), app.ID, &v1, u))
+	require.NoError(t, application.InsertVariable(api.mustDB(), app.ID, &v1, u))
 
 	v2 := sdk.Variable{
 		Name:  "var2",
 		Value: "value 2",
 		Type:  sdk.SecretVariable,
 	}
-
-	test.NoError(t, application.InsertVariable(api.mustDB(), app.ID, &v2, u))
+	require.NoError(t, application.InsertVariable(api.mustDB(), app.ID, &v2, u))
 
 	//Insert ssh and gpg keys
 	k := &sdk.ApplicationKey{
@@ -700,12 +692,12 @@
 	}
 
 	kpgp, err := keys.GeneratePGPKeyPair(k.Name)
-	test.NoError(t, err)
+	require.NoError(t, err)
 
 	k.Public = kpgp.Public
 	k.Private = kpgp.Private
 	k.KeyID = kpgp.KeyID
-	test.NoError(t, application.InsertKey(api.mustDB(), k))
+	require.NoError(t, application.InsertKey(api.mustDB(), k))
 
 	k2 := &sdk.ApplicationKey{
 		Name:          "app-mykey-ssh",
@@ -713,12 +705,12 @@
 		ApplicationID: app.ID,
 	}
 	kssh, errK := keys.GenerateSSHKey(k2.Name)
-	test.NoError(t, errK)
+	require.NoError(t, errK)
 
 	k2.Public = kssh.Public
 	k2.Private = kssh.Private
 	k2.KeyID = kssh.KeyID
-	test.NoError(t, application.InsertKey(api.mustDB(), k2))
+	require.NoError(t, application.InsertKey(api.mustDB(), k2))
 
 	w := sdk.Workflow{
 		Name:       "test_1",
