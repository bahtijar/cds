--- conflicted
+++ resolved
@@ -20,15 +20,9 @@
 		appName := vars["applicationName"]
 		metricName := vars["metricName"]
 
-<<<<<<< HEAD
-		proj, err := project.Load(api.mustDB(), api.Cache, projectKey)
+		proj, err := project.Load(api.mustDB(), projectKey)
 		if err != nil {
 			return sdk.WrapError(err, "cannot load project %s", projectKey)
-=======
-		app, errA := application.LoadByName(api.mustDB(), key, appName)
-		if errA != nil {
-			return sdk.WrapError(errA, "getApplicationMetricHandler> unable to load application")
->>>>>>> 2497dfa6
 		}
 
 		app, err := application.LoadByProjectIDAndName(ctx, api.mustDB(), proj.ID, appName)
