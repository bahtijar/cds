package api

import (
	"encoding/json"
	"net/http"
	"net/http/httptest"
	"testing"

	"github.com/stretchr/testify/assert"

	"github.com/ovh/cds/engine/api/application"
	"github.com/ovh/cds/engine/api/test"
	"github.com/ovh/cds/engine/api/test/assets"
	"github.com/ovh/cds/sdk"
)

func Test_getVariableAuditInApplicationHandler(t *testing.T) {
	api, db, router, end := newTestAPI(t)
	defer end()

	//Create admin user
	u, pass := assets.InsertAdminUser(t, api.mustDB())

	//Insert Project
	pkey := sdk.RandomString(10)
	proj := assets.InsertTestProject(t, db, api.Cache, pkey, pkey)

	app := &sdk.Application{
		Name: sdk.RandomString(10),
	}
<<<<<<< HEAD
	if err := application.Insert(api.mustDB(), api.Cache, proj.ID, app); err != nil {
=======
	if err := application.Insert(api.mustDB(), *proj, app); err != nil {
>>>>>>> 2497dfa6
		t.Fatal(err)
	}

	// Add variable
	v := sdk.Variable{
		Name:  "foo",
		Type:  "string",
		Value: "bar",
	}
	if err := application.InsertVariable(api.mustDB(), app.ID, &v, u); err != nil {
		t.Fatal(err)
	}

	vars := map[string]string{
		"permProjectKey":  proj.Key,
		"applicationName": app.Name,
		"name":            "foo",
	}

	uri := router.GetRoute("GET", api.getVariableAuditInApplicationHandler, vars)

	req, err := http.NewRequest("GET", uri, nil)
	test.NoError(t, err)
	assets.AuthentifyRequest(t, req, u, pass)

	// Do the request
	w := httptest.NewRecorder()
	router.Mux.ServeHTTP(w, req)
	assert.Equal(t, 200, w.Code)

	var audits []sdk.ApplicationVariableAudit
	test.NoError(t, json.Unmarshal(w.Body.Bytes(), &audits))
	assert.Equal(t, len(audits), 1)

	assert.Nil(t, audits[0].VariableBefore)
	assert.Equal(t, audits[0].VariableAfter.Name, "foo")
}<|MERGE_RESOLUTION|>--- conflicted
+++ resolved
@@ -7,9 +7,9 @@
 	"testing"
 
 	"github.com/stretchr/testify/assert"
+	"github.com/stretchr/testify/require"
 
 	"github.com/ovh/cds/engine/api/application"
-	"github.com/ovh/cds/engine/api/test"
 	"github.com/ovh/cds/engine/api/test/assets"
 	"github.com/ovh/cds/sdk"
 )
@@ -28,13 +28,7 @@
 	app := &sdk.Application{
 		Name: sdk.RandomString(10),
 	}
-<<<<<<< HEAD
-	if err := application.Insert(api.mustDB(), api.Cache, proj.ID, app); err != nil {
-=======
-	if err := application.Insert(api.mustDB(), *proj, app); err != nil {
->>>>>>> 2497dfa6
-		t.Fatal(err)
-	}
+	require.NoError(t, application.Insert(api.mustDB(), proj.ID, app))
 
 	// Add variable
 	v := sdk.Variable{
@@ -55,7 +49,7 @@
 	uri := router.GetRoute("GET", api.getVariableAuditInApplicationHandler, vars)
 
 	req, err := http.NewRequest("GET", uri, nil)
-	test.NoError(t, err)
+	require.NoError(t, err)
 	assets.AuthentifyRequest(t, req, u, pass)
 
 	// Do the request
@@ -64,7 +58,7 @@
 	assert.Equal(t, 200, w.Code)
 
 	var audits []sdk.ApplicationVariableAudit
-	test.NoError(t, json.Unmarshal(w.Body.Bytes(), &audits))
+	require.NoError(t, json.Unmarshal(w.Body.Bytes(), &audits))
 	assert.Equal(t, len(audits), 1)
 
 	assert.Nil(t, audits[0].VariableBefore)
