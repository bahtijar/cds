package project_test

import (
	"context"
	"testing"

	"github.com/stretchr/testify/assert"
	"github.com/stretchr/testify/require"

	"github.com/ovh/cds/engine/api/application"
	"github.com/ovh/cds/engine/api/bootstrap"
	"github.com/ovh/cds/engine/api/event"
	"github.com/ovh/cds/engine/api/group"
	"github.com/ovh/cds/engine/api/project"
	"github.com/ovh/cds/engine/api/test"
	"github.com/ovh/cds/engine/api/test/assets"
	"github.com/ovh/cds/sdk"
)

func TestInsertProject(t *testing.T) {
	db, _, end := test.SetupPG(t, bootstrap.InitiliazeDB)
	defer end()
	project.Delete(db, "key")

	proj := sdk.Project{
		Name: "test proj",
		Key:  "key",
	}
	assert.NoError(t, project.Insert(db, &proj))
}

func TestInsertProject_withWrongKey(t *testing.T) {
	db, _, end := test.SetupPG(t, bootstrap.InitiliazeDB)
	defer end()
	proj := sdk.Project{
		Name: "test proj",
		Key:  "error key",
	}

	assert.Error(t, project.Insert(db, &proj))
}

func TestDelete(t *testing.T) {
	//covered by TestLoadAll
}

func TestDeleteByID(t *testing.T) {
	//covered by TestLoadAll
}

func TestExist(t *testing.T) {
	//covered by TestLoadAll
}

func TestLoadAllByRepo(t *testing.T) {
	db, cache, end := test.SetupPG(t, bootstrap.InitiliazeDB)
	defer end()
	_ = event.Initialize(context.Background(), db, cache)

<<<<<<< HEAD
=======
	app, _ := application.LoadByName(db, "TestLoadAllByRepo", "TestLoadAllByRepo")
	if app != nil {
		application.DeleteApplication(db, app.ID)
	}
	project.Delete(db, "TestLoadAllByRepo")
	defer project.Delete(db, "TestLoadAllByRepo")
>>>>>>> 2497dfa6
	proj := &sdk.Project{
		Key:  sdk.RandomString(10),
		Name: sdk.RandomString(10),
	}
	require.NoError(t, project.Insert(db, cache, proj))

<<<<<<< HEAD
	g := assets.InsertGroup(t, db)
=======
	test.NoError(t, project.Insert(db, proj))
>>>>>>> 2497dfa6
	require.NoError(t, group.InsertLinkGroupProject(context.TODO(), db, &group.LinkGroupProject{
		GroupID:   g.ID,
		ProjectID: proj.ID,
		Role:      sdk.PermissionReadWriteExecute,
	}))
<<<<<<< HEAD

	app := &sdk.Application{
		Name:               sdk.RandomString(10),
		RepositoryFullname: "ovh/cds",
	}
	test.NoError(t, application.Insert(db, cache, proj.ID, app))

	projs, err := project.LoadAllByRepoAndGroupIDs(context.TODO(), db, cache, []int64{g.ID}, "ovh/cds")
	require.NoError(t, err)
	require.Len(t, projs, 1)
	assert.Equal(t, proj.ID, projs[0].ID)
=======
	proj, _ = project.LoadByID(db, proj.ID, project.LoadOptions.WithGroups)

	u, _ := assets.InsertLambdaUser(t, db, &proj.ProjectGroups[0].Group)

	test.NoError(t, application.Insert(db, *proj, app))

	projs, err := project.LoadAllByRepoAndGroupIDs(context.TODO(), db, u.GetGroupIDs(), "ovh/cds")
	assert.NoError(t, err)
	assert.Len(t, projs, 1)
>>>>>>> 2497dfa6
}

func TestLoadAll(t *testing.T) {
	db, cache, end := test.SetupPG(t, bootstrap.InitiliazeDB)
	defer end()

	project.Delete(db, "test_TestLoadAll1")
	project.Delete(db, "test_TestLoadAll2")

	proj1 := &sdk.Project{
		Key:  "test_TestLoadAll1",
		Name: "test_TestLoadAll1",
		Metadata: map[string]string{
			"data1": "value1",
			"data2": "value2",
		},
	}
	require.NoError(t, project.Insert(db, proj1))

	proj2 := sdk.Project{
		Key:  "test_TestLoadAll2",
		Name: "test_TestLoadAll2",
	}
	require.NoError(t, project.Insert(db, &proj2))

	g := sdk.Group{Name: sdk.RandomString(10)}
	require.NoError(t, group.Insert(context.TODO(), db, &g))

	require.NoError(t, group.InsertLinkGroupProject(context.TODO(), db, &group.LinkGroupProject{
		GroupID:   g.ID,
		ProjectID: proj1.ID,
		Role:      sdk.PermissionReadWriteExecute,
	}))

	proj1, _ = project.LoadByID(db, proj1.ID, project.LoadOptions.WithGroups)

	allProjects, err := project.LoadAll(nil, db, cache)
	require.NoError(t, err)
	assert.True(t, len(allProjects) > 1, "This should return more than one project")
	var foundProj1, foundProj2 bool
	for _, p := range allProjects {
		if p.Name == proj1.Name {
			foundProj1 = true
		}
		if p.Name == proj2.Name {
			foundProj2 = true
		}
		if p.Name == "test_TestLoadAll1" {
			assert.EqualValues(t, proj1.Metadata, p.Metadata)
		}
	}
	assert.True(t, foundProj1, "Project 1 should be in list")
	assert.True(t, foundProj2, "Project 2 should be in list")

	groupProjects, err := project.LoadAllByGroupIDs(context.TODO(), db, cache, []int64{g.ID})
	require.NoError(t, err)
	assert.True(t, len(groupProjects) == 1, "This should return only one project")
	assert.Equal(t, proj1.Name, groupProjects[0].Name)

	ok, err := project.Exist(db, "test_TestLoadAll1")
	require.NoError(t, err)
	assert.True(t, ok)

	assert.NoError(t, project.Delete(db, "test_TestLoadAll1"))
	assert.NoError(t, project.Delete(db, "test_TestLoadAll2"))
}<|MERGE_RESOLUTION|>--- conflicted
+++ resolved
@@ -57,32 +57,18 @@
 	defer end()
 	_ = event.Initialize(context.Background(), db, cache)
 
-<<<<<<< HEAD
-=======
-	app, _ := application.LoadByName(db, "TestLoadAllByRepo", "TestLoadAllByRepo")
-	if app != nil {
-		application.DeleteApplication(db, app.ID)
-	}
-	project.Delete(db, "TestLoadAllByRepo")
-	defer project.Delete(db, "TestLoadAllByRepo")
->>>>>>> 2497dfa6
 	proj := &sdk.Project{
 		Key:  sdk.RandomString(10),
 		Name: sdk.RandomString(10),
 	}
 	require.NoError(t, project.Insert(db, cache, proj))
 
-<<<<<<< HEAD
 	g := assets.InsertGroup(t, db)
-=======
-	test.NoError(t, project.Insert(db, proj))
->>>>>>> 2497dfa6
 	require.NoError(t, group.InsertLinkGroupProject(context.TODO(), db, &group.LinkGroupProject{
 		GroupID:   g.ID,
 		ProjectID: proj.ID,
 		Role:      sdk.PermissionReadWriteExecute,
 	}))
-<<<<<<< HEAD
 
 	app := &sdk.Application{
 		Name:               sdk.RandomString(10),
@@ -94,17 +80,6 @@
 	require.NoError(t, err)
 	require.Len(t, projs, 1)
 	assert.Equal(t, proj.ID, projs[0].ID)
-=======
-	proj, _ = project.LoadByID(db, proj.ID, project.LoadOptions.WithGroups)
-
-	u, _ := assets.InsertLambdaUser(t, db, &proj.ProjectGroups[0].Group)
-
-	test.NoError(t, application.Insert(db, *proj, app))
-
-	projs, err := project.LoadAllByRepoAndGroupIDs(context.TODO(), db, u.GetGroupIDs(), "ovh/cds")
-	assert.NoError(t, err)
-	assert.Len(t, projs, 1)
->>>>>>> 2497dfa6
 }
 
 func TestLoadAll(t *testing.T) {
