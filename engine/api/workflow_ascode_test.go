package api

import (
	"bytes"
	"context"
	"encoding/json"
	"io/ioutil"
	"net/http"
	"net/http/httptest"
	"strings"
	"testing"
	"time"

	"github.com/go-gorp/gorp"
	"github.com/golang/mock/gomock"
	"github.com/stretchr/testify/assert"
	"github.com/stretchr/testify/require"

	"github.com/ovh/cds/engine/api/application"
	"github.com/ovh/cds/engine/api/pipeline"
	"github.com/ovh/cds/engine/api/project"
	"github.com/ovh/cds/engine/api/repositoriesmanager"
	"github.com/ovh/cds/engine/api/services"
	"github.com/ovh/cds/engine/api/services/mock_services"
	"github.com/ovh/cds/engine/api/test"
	"github.com/ovh/cds/engine/api/test/assets"
	"github.com/ovh/cds/engine/api/workflow"
	"github.com/ovh/cds/sdk"
	"github.com/ovh/cds/sdk/log"
)

func TestPostUpdateWorkflowAsCodeHandler(t *testing.T) {
	api, db, _ := newTestAPI(t)

	_, _ = assets.InsertService(t, db, t.Name()+"_HOOKS", services.TypeHooks)
	_, _ = assets.InsertService(t, db, t.Name()+"_VCS", services.TypeVCS)
	_, _ = assets.InsertService(t, db, t.Name()+"_REPO", services.TypeRepositories)

	u, pass := assets.InsertAdminUser(t, db)

	UUID := sdk.UUID()

	svcs, errS := services.LoadAll(context.TODO(), db)
	assert.NoError(t, errS)
	for _, s := range svcs {
		_ = services.Delete(db, &s) // nolint
	}

	a, _ := assets.InsertService(t, db, "Test_postWorkflowAsCodeHandlerVCS", services.TypeVCS)
	b, _ := assets.InsertService(t, db, "Test_postWorkflowAsCodeHandlerRepo", services.TypeRepositories)
	c, _ := assets.InsertService(t, db, "Test_postWorkflowAsCodeHandlerHook", services.TypeHooks)

	defer func() {
		services.Delete(db, a)
		services.Delete(db, b)
		services.Delete(db, c)
	}()

	//This is a mock for the repositories service
	services.HTTPClient = mock(
		func(r *http.Request) (*http.Response, error) {
			body := new(bytes.Buffer)
			w := new(http.Response)
			enc := json.NewEncoder(body)
			w.Body = ioutil.NopCloser(body)
			w.StatusCode = http.StatusOK
			switch r.URL.String() {
			case "/operations":
				ope := new(sdk.Operation)
				ope.UUID = UUID
				ope.Status = sdk.OperationStatusProcessing
				if err := enc.Encode(ope); err != nil {
					return writeError(w, err)
				}
			case "/operations/" + UUID:
				ope := new(sdk.Operation)
				ope.UUID = UUID
				ope.Status = sdk.OperationStatusDone
				if err := enc.Encode(ope); err != nil {
					return writeError(w, err)
				}
			case "/vcs/github/repos/foo/myrepo":
				vcsRepo := sdk.VCSRepo{
					Name:         "foo/myrepo",
					SSHCloneURL:  "git:foo",
					HTTPCloneURL: "https:foo",
				}
				if err := enc.Encode(vcsRepo); err != nil {
					return writeError(w, err)
				}
			case "/vcs/github/repos/foo/myrepo/branches":
				bs := make([]sdk.VCSBranch, 1)
				bs[0] = sdk.VCSBranch{
					DisplayID: "master",
					Default:   true,
				}
				if err := enc.Encode(bs); err != nil {
					return writeError(w, err)
				}
			case "/vcs/github/webhooks":
				hookInfo := repositoriesmanager.WebhooksInfos{
					WebhooksSupported: true,
					WebhooksDisabled:  false,
				}
				if err := enc.Encode(hookInfo); err != nil {
					return writeError(w, err)
				}
			case "/vcs/github/repos/foo/myrepo/hooks":
				hook := sdk.VCSHook{
					ID: "myod",
				}
				if err := enc.Encode(hook); err != nil {
					return writeError(w, err)
				}
			case "/vcs/github/repos/foo/myrepo/pullrequests?state=open":
				vcsPRs := []sdk.VCSPullRequest{}
				if err := enc.Encode(vcsPRs); err != nil {
					return writeError(w, err)
				}
			case "/vcs/github/repos/foo/myrepo/pullrequests":
				vcsPR := sdk.VCSPullRequest{
					URL: "myURL",
				}
				if err := enc.Encode(vcsPR); err != nil {
					return writeError(w, err)
				}
			case "/task/bulk":
				var hooks map[string]sdk.NodeHook
				bts, err := ioutil.ReadAll(r.Body)
				if err != nil {
					return writeError(w, err)
				}
				if err := json.Unmarshal(bts, &hooks); err != nil {
					return writeError(w, err)
				}
				if err := enc.Encode(hooks); err != nil {
					return writeError(w, err)
				}
			default:
				t.Logf("[WRONG ROUTE] %s", r.URL.String())
				w.StatusCode = http.StatusNotFound
			}

			return w, nil
		},
	)

	assert.NoError(t, workflow.CreateBuiltinWorkflowHookModels(db))

	proj := createProject(t, db, api)
	pip := createPipeline(t, db, api, proj)
	app := createApplication(t, db, api, proj)

	repoModel, err := workflow.LoadHookModelByName(db, sdk.RepositoryWebHookModelName)
	assert.NoError(t, err)

	w := initWorkflow(t, db, proj, app, pip, repoModel)
	w.FromRepository = "myfromrepositoryurl"

	var errP error
	proj, errP = project.Load(context.TODO(), api.mustDB(), proj.Key,
		project.LoadOptions.WithApplicationWithDeploymentStrategies,
		project.LoadOptions.WithPipelines,
		project.LoadOptions.WithEnvironments,
		project.LoadOptions.WithIntegrations,
	)
	assert.NoError(t, errP)
	if !assert.NoError(t, workflow.Insert(context.Background(), db, api.Cache, *proj, w)) {
		return
	}

	// Updating workflow
	w.WorkflowData.Node.Triggers = []sdk.NodeTrigger{
		{
			ChildNode: sdk.Node{
				Type: "fork",
				Name: "secondnode",
			},
		},
	}

	uri := api.Router.GetRoute("POST", api.postWorkflowAsCodeHandler, map[string]string{
		"key":              proj.Key,
		"permWorkflowName": w.Name,
	})

	req := assets.NewJWTAuthentifiedRequest(t, pass, "POST", uri, w)
	q := req.URL.Query()
	q.Set("branch", "master")
	q.Set("message", "my message")
	req.URL.RawQuery = q.Encode()

	// Do the request
	wr := httptest.NewRecorder()
	api.Router.Mux.ServeHTTP(wr, req)
	assert.Equal(t, 200, wr.Code)
	myOpe := new(sdk.Operation)
	test.NoError(t, json.Unmarshal(wr.Body.Bytes(), myOpe))
	assert.NotEmpty(t, myOpe.UUID)

	retry := 0
	for {
		retry++
		if retry > 10 {
			t.Log("Number of retry reached")
			t.Fail()
			break
		}

		// Get operation
		uriGET := api.Router.GetRoute("GET", api.getWorkflowAsCodeHandler, map[string]string{
			"key":              proj.Key,
			"permWorkflowName": w.Name,
			"uuid":             myOpe.UUID,
		})
		reqGET, err := http.NewRequest("GET", uriGET, nil)
		require.NoError(t, err)
		assets.AuthentifyRequest(t, reqGET, u, pass)
		wrGet := httptest.NewRecorder()
		api.Router.Mux.ServeHTTP(wrGet, reqGET)
		require.Equal(t, 200, wrGet.Code)

		myOpeGet := new(sdk.Operation)
		require.NoError(t, json.Unmarshal(wrGet.Body.Bytes(), myOpeGet))
		if myOpeGet.Status < sdk.OperationStatusDone {
			time.Sleep(1 * time.Second)
			continue
		}

		require.Equal(t, sdk.OperationStatusDone, myOpeGet.Status, "Invalid status for operation %v", string(wrGet.Body.Bytes()))
		assert.Equal(t, "myURL", myOpeGet.Setup.Push.PRLink)
		break
	}
}

func TestPostMigrateWorkflowAsCodeHandler(t *testing.T) {
	api, db, _ := newTestAPI(t)

	u, pass := assets.InsertAdminUser(t, db)

	UUID := sdk.UUID()

	a, _ := assets.InsertService(t, db, "Test_postWorkflowAsCodeHandlerVCS", services.TypeVCS)
	b, _ := assets.InsertService(t, db, "Test_postWorkflowAsCodeHandlerRepo", services.TypeRepositories)
	c, _ := assets.InsertService(t, db, "Test_postWorkflowAsCodeHandlerHook", services.TypeHooks)

	defer func() {
		_ = services.Delete(db, a)
		_ = services.Delete(db, b)
		_ = services.Delete(db, c)
	}()

	assert.NoError(t, workflow.CreateBuiltinWorkflowHookModels(db))

	//This is a mock for the repositories service
	services.HTTPClient = mock(
		func(r *http.Request) (*http.Response, error) {
			body := new(bytes.Buffer)
			w := new(http.Response)
			enc := json.NewEncoder(body)
			w.Body = ioutil.NopCloser(body)
			w.StatusCode = http.StatusOK
			switch r.URL.String() {
			case "/operations":
				ope := new(sdk.Operation)
				ope.UUID = UUID
				ope.Status = sdk.OperationStatusProcessing
				if err := enc.Encode(ope); err != nil {
					return writeError(w, err)
				}
			case "/operations/" + UUID:
				ope := new(sdk.Operation)
				ope.UUID = UUID
				ope.Status = sdk.OperationStatusDone
				if err := enc.Encode(ope); err != nil {
					return writeError(w, err)
				}
			case "/vcs/github/repos/foo/myrepo":
				vcsRepo := sdk.VCSRepo{
					Name:         "foo/myrepo",
					SSHCloneURL:  "git:foo",
					HTTPCloneURL: "https:foo",
				}
				if err := enc.Encode(vcsRepo); err != nil {
					return writeError(w, err)
				}
			case "/vcs/github/repos/foo/myrepo/branches":
				bs := make([]sdk.VCSBranch, 1)
				bs[0] = sdk.VCSBranch{
					DisplayID: "master",
					Default:   true,
				}
				if err := enc.Encode(bs); err != nil {
					return writeError(w, err)
				}
			case "/vcs/github/webhooks":
				hookInfo := repositoriesmanager.WebhooksInfos{
					WebhooksSupported: true,
					WebhooksDisabled:  false,
				}
				if err := enc.Encode(hookInfo); err != nil {
					return writeError(w, err)
				}
			case "/vcs/github/repos/foo/myrepo/hooks":
				hook := sdk.VCSHook{
					ID: "myod",
				}
				if err := enc.Encode(hook); err != nil {
					return writeError(w, err)
				}
			case "/vcs/github/repos/foo/myrepo/pullrequests?state=open":
				vcsPRs := []sdk.VCSPullRequest{}
				if err := enc.Encode(vcsPRs); err != nil {
					return writeError(w, err)
				}
			case "/vcs/github/repos/foo/myrepo/pullrequests":
				vcsPR := sdk.VCSPullRequest{
					URL: "myURL",
				}
				if err := enc.Encode(vcsPR); err != nil {
					return writeError(w, err)
				}
			case "/task/bulk":
				var hooks map[string]sdk.NodeHook
				bts, err := ioutil.ReadAll(r.Body)
				if err != nil {
					return writeError(w, err)
				}
				if err := json.Unmarshal(bts, &hooks); err != nil {
					return writeError(w, err)
				}
				for k, h := range hooks {
					if h.HookModelName == sdk.RepositoryWebHookModelName {
						cfg := hooks[k].Config
						cfg["webHookURL"] = sdk.WorkflowNodeHookConfigValue{
							Value:        "http://lolcat.host",
							Configurable: false,
						}
					}
				}
				if err := enc.Encode(hooks); err != nil {
					return writeError(w, err)
				}
			default:
				t.Logf("[WRONG ROUTE] %s", r.URL.String())
				w.StatusCode = http.StatusNotFound
			}

			return w, nil
		},
	)

	// Create Project
	proj := createProject(t, db, api)

	// Create Pipeline
	pip := createPipeline(t, db, api, proj)

	// Create Application
	app := createApplication(t, db, api, proj)

	repoModel, err := workflow.LoadHookModelByName(db, sdk.RepositoryWebHookModelName)
	assert.NoError(t, err)

	// Create Workflow
	w := initWorkflow(t, db, proj, app, pip, repoModel)

	var errP error
	proj, errP = project.Load(context.TODO(), api.mustDB(), proj.Key,
		project.LoadOptions.WithApplicationWithDeploymentStrategies,
		project.LoadOptions.WithPipelines,
		project.LoadOptions.WithEnvironments,
		project.LoadOptions.WithIntegrations,
	)
	assert.NoError(t, errP)
	if !assert.NoError(t, workflow.Insert(context.Background(), db, api.Cache, *proj, w)) {
		return
	}

	t.Logf("%+v", w)

	uri := api.Router.GetRoute("POST", api.postWorkflowAsCodeHandler, map[string]string{
		"key":              proj.Key,
		"permWorkflowName": w.Name,
	})

	req := assets.NewJWTAuthentifiedRequest(t, pass, "POST", uri, nil)
	q := req.URL.Query()
	q.Set("migrate", "true")
	q.Set("branch", "master")
	q.Set("message", "my message")
	req.URL.RawQuery = q.Encode()

	// Do the request
	wr := httptest.NewRecorder()
	api.Router.Mux.ServeHTTP(wr, req)
	assert.Equal(t, 200, wr.Code)
	myOpe := new(sdk.Operation)
	test.NoError(t, json.Unmarshal(wr.Body.Bytes(), myOpe))
	assert.NotEmpty(t, myOpe.UUID)

	cpt := 0
	for {
		cpt++
		if cpt > 10 {
			t.Log("Number of retry reached")
			t.Fail()
			break
		}

		// Get operation
		uriGET := api.Router.GetRoute("GET", api.getWorkflowAsCodeHandler, map[string]string{
			"key":              proj.Key,
			"permWorkflowName": w.Name,
			"uuid":             myOpe.UUID,
		})
		reqGET, err := http.NewRequest("GET", uriGET, nil)
		require.NoError(t, err)
		assets.AuthentifyRequest(t, reqGET, u, pass)
		wrGet := httptest.NewRecorder()
		api.Router.Mux.ServeHTTP(wrGet, reqGET)
		require.Equal(t, 200, wrGet.Code)

		myOpeGet := new(sdk.Operation)
		require.NoError(t, json.Unmarshal(wrGet.Body.Bytes(), myOpeGet))
		if myOpeGet.Status < sdk.OperationStatusDone {
			time.Sleep(1 * time.Second)
			continue
		}

		require.Equal(t, sdk.OperationStatusDone, myOpeGet.Status, "Invalid status for operation %v", string(wrGet.Body.Bytes()))
		assert.Equal(t, "myURL", myOpeGet.Setup.Push.PRLink)
		break
	}
}

func createProject(t *testing.T, db *gorp.DbMap, api *API) *sdk.Project {
	// Create Project
	pkey := sdk.RandomString(10)
	proj := assets.InsertTestProject(t, db, api.Cache, pkey, pkey)
	vcsServer := sdk.ProjectVCSServerLink{
		ProjectID: proj.ID,
		Name:      "github",
	}
	vcsServer.Set("token", "foo")
	vcsServer.Set("secret", "bar")
	assert.NoError(t, repositoriesmanager.InsertProjectVCSServerLink(context.TODO(), db, &vcsServer))

	return proj
}

func createPipeline(t *testing.T, db gorp.SqlExecutor, api *API, proj *sdk.Project) *sdk.Pipeline {
	pip := sdk.Pipeline{
		Name:      sdk.RandomString(10),
		ProjectID: proj.ID,
	}
	assert.NoError(t, pipeline.InsertPipeline(db, &pip))
	return &pip
}

func createApplication(t *testing.T, db gorp.SqlExecutor, api *API, proj *sdk.Project) *sdk.Application {
	app := sdk.Application{
		Name:               sdk.RandomString(10),
		ProjectID:          proj.ID,
		RepositoryFullname: "foo/myrepo",
		VCSServer:          "github",
	}
<<<<<<< HEAD
	require.NoError(t, application.Insert(db, proj.ID, &app))
	require.NoError(t, repositoriesmanager.InsertForApplication(db, &app, proj.Key))
=======
	assert.NoError(t, application.Insert(db, *proj, &app))
	assert.NoError(t, repositoriesmanager.InsertForApplication(db, &app))
>>>>>>> b4047927
	return &app
}

func initWorkflow(t *testing.T, db gorp.SqlExecutor, proj *sdk.Project, app *sdk.Application, pip *sdk.Pipeline, repoModel *sdk.WorkflowHookModel) *sdk.Workflow {
	w := sdk.Workflow{
		ProjectID:  proj.ID,
		ProjectKey: proj.Key,
		Name:       sdk.RandomString(10),
		WorkflowData: sdk.WorkflowData{
			Node: sdk.Node{
				Name: "root",
				Type: sdk.NodeTypePipeline,
				Context: &sdk.NodeContext{
					PipelineID:    pip.ID,
					ApplicationID: app.ID,
				},
				Hooks: []sdk.NodeHook{
					{
						HookModelName: sdk.RepositoryWebHookModelName,
						UUID:          sdk.RandomString(10),
						Config:        sdk.RepositoryWebHookModel.DefaultConfig.Clone(),
						HookModelID:   repoModel.ID,
					},
				},
			},
		},
	}
	w.WorkflowData.Node.Hooks[0].Config["webHookURL"] = sdk.WorkflowNodeHookConfigValue{Type: "string", Value: "http://ovh/com"}
	assert.NoError(t, workflow.RenameNode(context.Background(), db, &w))
	return &w
}

func Test_WorkflowAsCodeWithNotifications(t *testing.T) {
	api, db, _ := newTestAPI(t)

	_, _ = assets.InsertService(t, db, t.Name()+"_HOOKS", services.TypeHooks)
	_, _ = assets.InsertService(t, db, t.Name()+"_VCS", services.TypeVCS)
	_, _ = assets.InsertService(t, db, t.Name()+"_REPO", services.TypeRepositories)

	// Setup a mock for all services called by the API
	ctrl := gomock.NewController(t)
	defer ctrl.Finish()
	// The mock has been geenrated by mockgen: go get github.com/golang/mock/mockgen
	// If you have to regenerate thi mock you just have to run, from directory $GOPATH/src/github.com/ovh/cds/engine/api/services:
	// mockgen -source=http.go -destination=mock_services/services_mock.go Client
	servicesClients := mock_services.NewMockClient(ctrl)
	services.NewClient = func(_ gorp.SqlExecutor, _ []sdk.Service) services.Client {
		return servicesClients
	}
	defer func() {
		services.NewClient = services.NewDefaultClient
	}()

	// Create a project with a repository manager
	prjKey := sdk.RandomString(10)
	proj := assets.InsertTestProject(t, db, api.Cache, prjKey, prjKey)
	u, pass := assets.InsertLambdaUser(t, db, &proj.ProjectGroups[0].Group)

	vcsServer := sdk.ProjectVCSServerLink{
		ProjectID: proj.ID,
		Name:      "github",
	}
	vcsServer.Set("token", "foo")
	vcsServer.Set("secret", "bar")
	assert.NoError(t, repositoriesmanager.InsertProjectVCSServerLink(context.TODO(), db, &vcsServer))

	// Perform a "import as-code operation" to create a new workflow
	ope := `{"repo_fullname":"fsamin/go-repo",  "vcs_server": "github", "url":"https://github.com/fsamin/go-repo.git","strategy":{"connection_type":"https","ssh_key":"","user":"","password":"","branch":"","default_branch":"master","pgp_key":""},"setup":{"checkout":{"branch":"master"}}}`
	uri := api.Router.GetRoute("POST", api.postImportAsCodeHandler, map[string]string{
		"permProjectKey": proj.Key,
	})

	UUID := sdk.UUID()

	servicesClients.EXPECT().
		DoJSONRequest(gomock.Any(), "POST", "/operations", gomock.Any(), gomock.Any()).
		Return(nil, 201, nil).Times(2)

	servicesClients.EXPECT().
		DoJSONRequest(gomock.Any(), "GET", "/vcs/github/repos/fsamin/go-repo", gomock.Any(), gomock.Any(), gomock.Any()).MinTimes(0)

	servicesClients.EXPECT().
		DoJSONRequest(gomock.Any(), "GET", "/vcs/github/repos/fsamin/go-repo/branches", gomock.Any(), gomock.Any(), gomock.Any()).
		DoAndReturn(
			func(ctx context.Context, method, path string, in interface{}, out interface{}, _ interface{}) (http.Header, int, error) {
				bs := []sdk.VCSBranch{}
				b := sdk.VCSBranch{
					DisplayID:    "master",
					LatestCommit: "aaaaaaa",
				}
				bs = append(bs, b)
				out = bs
				return nil, 200, nil
			},
		).MaxTimes(10)

	servicesClients.EXPECT().
		DoJSONRequest(gomock.Any(), "GET", "/vcs/github/repos/fsamin/go-repo/branches/?branch=master", gomock.Any(), gomock.Any(), gomock.Any()).
		DoAndReturn(
			func(ctx context.Context, method, path string, in interface{}, out interface{}, _ interface{}) (http.Header, int, error) {
				b := &sdk.VCSBranch{
					DisplayID:    "master",
					LatestCommit: "aaaaaaa",
				}
				*(out.(*sdk.VCSBranch)) = *b
				return nil, 200, nil
			},
		).MaxTimes(10)

	servicesClients.EXPECT().
		DoJSONRequest(gomock.Any(), "GET", "/vcs/github/repos/fsamin/go-repo/commits/aaaaaaa", gomock.Any(), gomock.Any(), gomock.Any()).
		DoAndReturn(
			func(ctx context.Context, method, path string, in interface{}, out interface{}, _ interface{}) (http.Header, int, error) {
				c := &sdk.VCSCommit{
					Author: sdk.VCSAuthor{
						Avatar:      "me",
						DisplayName: "me",
						Name:        "me",
					},
					Hash:    "aaaaaaa",
					Message: "this is it",
				}
				*(out.(*sdk.VCSCommit)) = *c
				return nil, 200, nil
			},
		).MaxTimes(10)

	servicesClients.EXPECT().
		DoJSONRequest(gomock.Any(), "GET", "/vcs/github/repos/fsamin/go-repo/commits/aaaaaaa/statuses", gomock.Any(), gomock.Any(), gomock.Any()).
		DoAndReturn(
			func(ctx context.Context, method, path string, in interface{}, out interface{}, _ interface{}) (http.Header, int, error) {
				return nil, 200, nil
			},
		).MaxTimes(10)

	servicesClients.EXPECT().
		DoJSONRequest(gomock.Any(), "GET", "/vcs/github", gomock.Any(), gomock.Any()).
		DoAndReturn(
			func(ctx context.Context, method, path string, in interface{}, out interface{}) (http.Header, int, error) {
				return nil, 200, nil
			},
		).MaxTimes(10)

	servicesClients.EXPECT().
		DoJSONRequest(gomock.Any(), "POST", "/vcs/github/status", gomock.Any(), gomock.Any(), gomock.Any()).
		DoAndReturn(
			func(ctx context.Context, method, path string, in interface{}, out interface{}, _ interface{}) (http.Header, int, error) {
				return nil, 200, nil
			},
		).MaxTimes(10)

	servicesClients.EXPECT().
		DoJSONRequest(gomock.Any(), "GET", gomock.Any(), gomock.Any(), gomock.Any()).
		DoAndReturn(
			func(ctx context.Context, method, path string, in interface{}, out interface{}) (http.Header, int, error) {
				ope := new(sdk.Operation)
				ope.URL = "https://github.com/fsamin/go-repo.git"
				ope.UUID = UUID
				ope.Status = sdk.OperationStatusDone
				ope.VCSServer = "github"
				ope.RepoFullName = "fsamin/go-repo"
				ope.RepositoryStrategy.Branch = "master"
				ope.Setup.Checkout.Branch = "master"
				ope.RepositoryInfo = new(sdk.OperationRepositoryInfo)
				ope.RepositoryInfo.Name = "fsamin/go-repo"
				ope.RepositoryInfo.DefaultBranch = "master"
				ope.RepositoryInfo.FetchURL = "https://github.com/fsamin/go-repo.git"
				ope.LoadFiles.Pattern = workflow.WorkflowAsCodePattern
				ope.LoadFiles.Results = map[string][]byte{
					"w-go-repo.yml": []byte(`
name: w-go-repo
version: v2.0
workflow:
  playbook-game-molecule:
    depends_on:
    - root
    when:
    - success
    pipeline: build
    application: go-repo
  playbook-game-stuff:
    depends_on:
    - root
    when:
    - success
    pipeline: build
    application: go-repo
  netauto-versioning:
    depends_on:
    - release-prerequisites
    - playbook-game-molecule
    - playbook-game-stuff
    when:
    - success
    pipeline: build
    application: go-repo
  notify:
    depends_on:
    - netauto-versioning
    pipeline: build
    application: go-repo
  release-prerequisites:
    depends_on:
    - root
    when:
    - success
    pipeline: build
    application: go-repo
  root:
    pipeline: build
    application: go-repo
metadata:
  default_tags: tag_version,git.branch,git.author
notifications:
- type: vcs
- type: jabber
  pipelines:
  - playbook-game-stuff
  - playbook-game-molecule
  - netauto-versioning
  - release-prerequisites
  settings:
    on_success: never
    recipients:
    - ""
    template:
      subject: '{{.cds.project}}/{{.cds.workflow}}/{{.cds.pipeline}}#{{.cds.version}}
        {{.cds.status}}'
      body: |
        {{.cds.buildURL}}
- type: jabber
  pipelines:
  - notify
  settings:
    on_success: always
    on_failure: never
    recipients:
    - conf.netauto-release-mgmt@conference-2-standaloneclustere6001.corp.ovh.com
    template:
      subject: New release for {{.cds.workflow}}
      body: '{{.cds.workflow}} is now at version {{.workflow.netauto-versioning.build.VERSION}}'
    conditions:
      check:
      - variable: git.branch
        operator: eq
        value: master
- type: jabber
  pipelines:
  - notify
  settings:
    on_success: always
    on_failure: never

`),
					"go-repo.app.yml": []byte(`
name: go-repo
version: v1.0
repo: fsamin/go-repo
vcs_server: github
`),
					"go-repo.pip.yml": []byte(`name: build
version: v1.0`),
				}
				*(out.(*sdk.Operation)) = *ope
				return nil, 200, nil
			},
		).Times(2)

	servicesClients.EXPECT().
		DoJSONRequest(gomock.Any(), "POST", "/task/bulk", gomock.Any(), gomock.Any()).
		DoAndReturn(
			func(ctx context.Context, method, path string, in interface{}, out interface{}) (http.Header, int, error) {
				actualHooks, ok := in.(map[string]sdk.NodeHook)
				require.True(t, ok)
				require.Len(t, actualHooks, 1)
				for k, h := range actualHooks {
					assert.Equal(t, "RepositoryWebHook", h.HookModelName)
					assert.Equal(t, "POST", h.Config["method"].Value)
					assert.Equal(t, "fsamin/go-repo", h.Config["repoFullName"].Value)
					assert.Equal(t, "github", h.Config["vcsServer"].Value)
					assert.Equal(t, "w-go-repo", h.Config["workflow"].Value)
					h.Config["webHookURL"] = sdk.WorkflowNodeHookConfigValue{
						Value:        "http://lolcat.host",
						Configurable: false,
					}
					actualHooks[k] = h
				}
				out = actualHooks
				return nil, 200, nil
			},
		)

	servicesClients.EXPECT().
		DoJSONRequest(gomock.Any(), "GET", "/vcs/github/webhooks", gomock.Any(), gomock.Any(), gomock.Any()).
		DoAndReturn(
			func(ctx context.Context, method, path string, in interface{}, out interface{}, _ interface{}) (http.Header, int, error) {
				*(out.(*repositoriesmanager.WebhooksInfos)) = repositoriesmanager.WebhooksInfos{
					WebhooksSupported: true,
					WebhooksDisabled:  false,
					Icon:              sdk.GitHubIcon,
					Events: []string{
						"push",
					},
				}

				return nil, 200, nil
			},
		)

	servicesClients.EXPECT().
		DoJSONRequest(gomock.Any(), "POST", "/vcs/github/repos/fsamin/go-repo/grant", gomock.Any(), gomock.Any(), gomock.Any())

	servicesClients.EXPECT().
		DoJSONRequest(gomock.Any(), "POST", "/vcs/github/repos/fsamin/go-repo/hooks", gomock.Any(), gomock.Any(), gomock.Any()).
		DoAndReturn(
			func(ctx context.Context, method, path string, in interface{}, out interface{}, _ interface{}) (http.Header, int, error) {
				log.Debug("--> %T %+v", in, in)

				vcsHooks, ok := in.(*sdk.VCSHook)
				require.True(t, ok)

				require.Len(t, vcsHooks.Events, 0, "events list should be empty, default value is set by vcs")
				vcsHooks.Events = []string{"push"}

				assert.Equal(t, "POST", vcsHooks.Method)
				assert.Equal(t, "http://lolcat.host", vcsHooks.URL)
				vcsHooks.ID = sdk.UUID()
				*(out.(*sdk.VCSHook)) = *vcsHooks

				return nil, 200, nil
			},
		)

	req, err := http.NewRequest("POST", uri, strings.NewReader(ope))
	require.NoError(t, err)
	assets.AuthentifyRequest(t, req, u, pass)

	// Do the request
	w := httptest.NewRecorder()
	api.Router.Mux.ServeHTTP(w, req)
	assert.Equal(t, 201, w.Code)

	uri = api.Router.GetRoute("POST", api.postPerformImportAsCodeHandler, map[string]string{
		"permProjectKey": prjKey,
		"uuid":           UUID,
	})
	req, err = http.NewRequest("POST", uri, nil)
	require.NoError(t, err)
	assets.AuthentifyRequest(t, req, u, pass)

	// Do the request
	w = httptest.NewRecorder()
	api.Router.Mux.ServeHTTP(w, req)
	assert.Equal(t, 200, w.Code)
	t.Logf(w.Body.String())

	wk, err := workflow.Load(context.Background(), db, api.Cache, *proj, "w-go-repo", workflow.LoadOptions{})
	assert.NoError(t, err)
	assert.NotNil(t, wk)

	require.Len(t, wk.Notifications, 4, "not the right number of notifications")

	// Then we will trigger a run of the workflow wich should trigger an as-code operation
	vars := map[string]string{
		"key":              proj.Key,
		"permWorkflowName": wk.Name,
	}
	uri = api.Router.GetRoute("POST", api.postWorkflowRunHandler, vars)
	require.NotEmpty(t, uri)

	opts := &sdk.WorkflowRunPostHandlerOption{
		Hook: &sdk.WorkflowNodeRunHookEvent{
			WorkflowNodeHookUUID: wk.WorkflowData.Node.Hooks[0].UUID,
			Payload: map[string]string{
				"git.branch": "master",
			},
		},
	}
	req = assets.NewAuthentifiedRequest(t, u, pass, "POST", uri, opts)

	//Do the request
	rec := httptest.NewRecorder()
	api.Router.Mux.ServeHTTP(rec, req)
	assert.Equal(t, 202, rec.Code)

	if rec.Code != 202 {
		t.Logf("body => %s", rec.Body.String())
		t.FailNow()
	}

	var wrun sdk.WorkflowRun
	require.NoError(t, json.Unmarshal(rec.Body.Bytes(), &wrun))

	require.NoError(t, waitCraftinWorkflow(t, api.mustDB(), wrun.ID))
	wr, _ := workflow.LoadRunByID(db, wrun.ID, workflow.LoadRunOptions{})

	assert.NotEqual(t, "Fail", wr.Status)

	wk, err = workflow.Load(context.Background(), db, api.Cache, *proj, "w-go-repo", workflow.LoadOptions{})
	assert.NoError(t, err)
	assert.NotNil(t, wk)

	require.Len(t, wk.Notifications, 4, "not the right number of notifications")
}<|MERGE_RESOLUTION|>--- conflicted
+++ resolved
@@ -465,13 +465,8 @@
 		RepositoryFullname: "foo/myrepo",
 		VCSServer:          "github",
 	}
-<<<<<<< HEAD
 	require.NoError(t, application.Insert(db, proj.ID, &app))
-	require.NoError(t, repositoriesmanager.InsertForApplication(db, &app, proj.Key))
-=======
-	assert.NoError(t, application.Insert(db, *proj, &app))
-	assert.NoError(t, repositoriesmanager.InsertForApplication(db, &app))
->>>>>>> b4047927
+	require.NoError(t, repositoriesmanager.InsertForApplication(db, &app))
 	return &app
 }
 
