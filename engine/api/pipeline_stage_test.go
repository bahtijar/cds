--- conflicted
+++ resolved
@@ -18,8 +18,7 @@
 
 func deleteAll(t *testing.T, api *API, key string) {
 	t.Logf("start deleted : %s", key)
-<<<<<<< HEAD
-	proj, _ := project.Load(api.mustDB(), api.Cache, key, project.LoadOptions.WithGroups)
+	proj, _ := project.Load(api.mustDB(), key, project.LoadOptions.WithGroups)
 	if proj == nil {
 		return
 	}
@@ -27,18 +26,6 @@
 	// Delete all apps
 	apps, err := application.LoadAll(context.TODO(), api.mustDB(), proj.ID)
 	require.NoError(t, err)
-=======
-	proj, errl := project.Load(api.mustDB(), key, project.LoadOptions.WithGroups)
-	if errl != nil {
-		return errl
-	}
-
-	apps, errloadall := application.LoadAll(api.mustDB(), key)
-	if errloadall != nil {
-		t.Logf("Cannot list app: %s", errloadall)
-		return errloadall
-	}
->>>>>>> 2497dfa6
 	for _, app := range apps {
 		require.NoError(t, application.DeleteApplication(api.mustDB(), app.ID))
 	}
@@ -54,16 +41,8 @@
 		require.NoError(t, group.Delete(context.TODO(), api.mustDB(), &g.Group))
 	}
 
-<<<<<<< HEAD
-	require.NoError(t, project.Delete(api.mustDB(), api.Cache, key))
-
-=======
-	// Delete project
-	if err := project.Delete(api.mustDB(), key); err != nil {
-		t.Logf("RemoveProject: %s", err)
-		return err
-	}
->>>>>>> 2497dfa6
+	require.NoError(t, project.Delete(api.mustDB(), key))
+
 	t.Logf("All deleted")
 }
 
