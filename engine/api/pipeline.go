--- conflicted
+++ resolved
@@ -59,13 +59,9 @@
 			return sdk.NewErrorFrom(sdk.ErrForbidden, "current pipeline is not ascode")
 		}
 
-<<<<<<< HEAD
-		apps, err := application.LoadAllByProjectIDAndRepository(ctx, api.mustDB(), proj.ID, fromRepo)
-=======
 		wkHolder, err := workflow.LoadByRepo(ctx, api.Cache, api.mustDB(), *proj, pipelineDB.FromRepository, workflow.LoadOptions{
 			WithTemplate: true,
 		})
->>>>>>> 2497dfa6
 		if err != nil {
 			return err
 		}
@@ -75,7 +71,7 @@
 
 		var rootApp *sdk.Application
 		if wkHolder.WorkflowData.Node.Context != nil && wkHolder.WorkflowData.Node.Context.ApplicationID != 0 {
-			rootApp, err = application.LoadByIDWithClearVCSStrategyPassword(api.mustDB(), wkHolder.WorkflowData.Node.Context.ApplicationID)
+			rootApp, err = application.LoadByIDWithClearVCSStrategyPassword(ctx, api.mustDB(), wkHolder.WorkflowData.Node.Context.ApplicationID)
 			if err != nil {
 				return err
 			}
