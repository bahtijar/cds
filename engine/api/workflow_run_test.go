--- conflicted
+++ resolved
@@ -694,11 +694,7 @@
 		ProjectID: proj.ID,
 		Name:      "app",
 	}
-<<<<<<< HEAD
-	require.NoError(t, application.Insert(db, api.Cache, proj.ID, &app))
-=======
-	require.NoError(t, application.Insert(db, *proj, &app))
->>>>>>> 2497dfa6
+	require.NoError(t, application.Insert(db, proj.ID, &app))
 
 	//First pipeline
 	pip := sdk.Pipeline{
@@ -1032,12 +1028,8 @@
 			ConnectionType: "ssh",
 		},
 	}
-<<<<<<< HEAD
-	assert.NoError(t, application.Insert(db, api.Cache, proj.ID, &app))
-=======
-	assert.NoError(t, application.Insert(db, *proj, &app))
->>>>>>> 2497dfa6
-	assert.NoError(t, repositoriesmanager.InsertForApplication(db, &app, proj.Key))
+	require.NoError(t, application.Insert(db, proj.ID, &app))
+	require.NoError(t, repositoriesmanager.InsertForApplication(db, &app, proj.Key))
 
 	w := sdk.Workflow{
 		Name:       "test_1",
