--- conflicted
+++ resolved
@@ -52,11 +52,7 @@
 	k.Public = kk.Public
 	k.Private = kk.Private
 	k.KeyID = kk.KeyID
-<<<<<<< HEAD
-	require.NoError(t, application.InsertKey(api.mustDB(), k))
-=======
-	test.NoError(t, application.InsertKey(db, k))
->>>>>>> 7b09f776
+	require.NoError(t, application.InsertKey(db, k))
 
 	k2 := &sdk.ApplicationKey{
 		Name:          "mykey-ssh",
@@ -69,11 +65,7 @@
 	k2.Public = kssh.Public
 	k2.Private = kssh.Private
 	k2.KeyID = kssh.KeyID
-<<<<<<< HEAD
-	require.NoError(t, application.InsertKey(api.mustDB(), k2))
-=======
-	test.NoError(t, application.InsertKey(db, k2))
->>>>>>> 7b09f776
+	require.NoError(t, application.InsertKey(db, k2))
 
 	//Prepare request
 	vars := map[string]string{
