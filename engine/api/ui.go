package api

import (
	"context"
	"net/http"

	"github.com/gorilla/mux"

	"github.com/ovh/cds/engine/api/application"
	"github.com/ovh/cds/engine/api/metrics"
	"github.com/ovh/cds/engine/api/navbar"
	"github.com/ovh/cds/engine/api/repositoriesmanager"
	"github.com/ovh/cds/engine/api/services"
	"github.com/ovh/cds/engine/api/workflow"
	"github.com/ovh/cds/engine/service"
	"github.com/ovh/cds/sdk"
)

func (api *API) getNavbarHandler() service.Handler {
	return func(ctx context.Context, w http.ResponseWriter, r *http.Request) error {
		consumer := getAPIConsumer(ctx)
		data, err := navbar.LoadNavbarData(api.mustDB(), api.Cache, *consumer.AuthentifiedUser)
		if err != nil {
			return err
		}
		return service.WriteJSON(w, data, http.StatusOK)
	}
}

func (api *API) getApplicationOverviewHandler() service.Handler {
	return func(ctx context.Context, w http.ResponseWriter, r *http.Request) error {
		srvs, err := services.LoadAllByType(ctx, api.mustDB(), sdk.TypeElasticsearch)
		if err != nil {
			return err
		}
		if len(srvs) == 0 {
			return service.WriteJSON(w, sdk.ApplicationOverview{}, http.StatusOK)
		}

		vars := mux.Vars(r)
		projectKey := vars[permProjectKey]
		appName := vars["applicationName"]

<<<<<<< HEAD
		app, err := application.LoadByProjectKeyAndName(ctx, db, projectKey, appName)
=======
		tx, err := api.mustDB().Begin()
		if err != nil {
			return sdk.WithStack(err)
		}
		defer tx.Rollback() // nolint

		app, err := application.LoadByName(tx, projectKey, appName)
>>>>>>> 7b09f776
		if err != nil {
			return sdk.WrapError(err, "unable to load application")
		}

		usage, err := loadApplicationUsage(ctx, tx, projectKey, appName)
		if err != nil {
			return sdk.WrapError(err, "cannot load application usage")
		}
		app.Usage = &usage

		appOverview := sdk.ApplicationOverview{
			Graphs:  make([]sdk.ApplicationOverviewGraph, 0, 3),
			History: make(map[string][]sdk.WorkflowRun, len(app.Usage.Workflows)),
		}

		// Get metrics
		mVulnerability, err := metrics.GetMetrics(ctx, tx, projectKey, app.ID, sdk.MetricKeyVulnerability)
		if err != nil {
			return sdk.WrapError(err, "cannot list vulnerability metrics")
		}
		appOverview.Graphs = append(appOverview.Graphs, sdk.ApplicationOverviewGraph{
			Type:  sdk.MetricKeyVulnerability,
			Datas: mVulnerability,
		})

		mTest, err := metrics.GetMetrics(ctx, tx, projectKey, app.ID, sdk.MetricKeyUnitTest)
		if err != nil {
			return sdk.WrapError(err, "cannot list Unit test metrics")
		}
		appOverview.Graphs = append(appOverview.Graphs, sdk.ApplicationOverviewGraph{
			Type:  sdk.MetricKeyUnitTest,
			Datas: mTest,
		})

		mCoverage, err := metrics.GetMetrics(ctx, tx, projectKey, app.ID, sdk.MetricKeyCoverage)
		if err != nil {
			return sdk.WrapError(err, "cannot list coverage metrics")
		}
		appOverview.Graphs = append(appOverview.Graphs, sdk.ApplicationOverviewGraph{
			Type:  sdk.MetricKeyCoverage,
			Datas: mCoverage,
		})

		// GET VCS URL
		// Get vcs info to known if we are on the default branch or not
		projectVCSServer, err := repositoriesmanager.LoadProjectVCSServerLinkByProjectKeyAndVCSServerName(ctx, tx, projectKey, app.VCSServer)
		if err == nil {
			client, err := repositoriesmanager.AuthorizedClient(ctx, tx, api.Cache, projectKey, projectVCSServer)
			if err != nil {
				return sdk.NewErrorWithStack(err, sdk.NewErrorFrom(sdk.ErrNoReposManagerClientAuth,
					"cannot get repo client %s", app.VCSServer))
			}
			vcsRepo, err := client.RepoByFullname(ctx, app.RepositoryFullname)
			if err != nil {
				return sdk.WrapError(err, "unable to get repo")
			}
			appOverview.GitURL = vcsRepo.URL
			defaultBranch, err := repositoriesmanager.DefaultBranch(ctx, client, app.RepositoryFullname)
			if err != nil {
				return sdk.WrapError(err, "unable to get default branch")
			}

			// GET LAST BUILD
			tagFilter := make(map[string]string, 1)
			tagFilter["git.branch"] = defaultBranch.DisplayID
			for _, w := range app.Usage.Workflows {
				runs, _, _, _, err := workflow.LoadRuns(tx, projectKey, w.Name, 0, 5, tagFilter)
				if err != nil {
					return sdk.WrapError(err, "unable to load runs")
				}
				appOverview.History[w.Name] = runs
			}
		}

		if err := tx.Commit(); err != nil {
			return sdk.WithStack(err)
		}

		return service.WriteJSON(w, appOverview, http.StatusOK)
	}
}<|MERGE_RESOLUTION|>--- conflicted
+++ resolved
@@ -41,17 +41,13 @@
 		projectKey := vars[permProjectKey]
 		appName := vars["applicationName"]
 
-<<<<<<< HEAD
-		app, err := application.LoadByProjectKeyAndName(ctx, db, projectKey, appName)
-=======
 		tx, err := api.mustDB().Begin()
 		if err != nil {
 			return sdk.WithStack(err)
 		}
 		defer tx.Rollback() // nolint
 
-		app, err := application.LoadByName(tx, projectKey, appName)
->>>>>>> 7b09f776
+		app, err := application.LoadByProjectKeyAndName(ctx, tx, projectKey, appName)
 		if err != nil {
 			return sdk.WrapError(err, "unable to load application")
 		}
