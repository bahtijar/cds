--- conflicted
+++ resolved
@@ -85,14 +85,9 @@
 
 		// GET VCS URL
 		// Get vcs info to known if we are on the default branch or not
-<<<<<<< HEAD
-		if projectVCSServer := repositoriesmanager.GetProjectVCSServer(*proj, app.VCSServer); projectVCSServer != nil {
+		projectVCSServer, err := repositoriesmanager.LoadProjectVCSServerLinkByProjectKeyAndVCSServerName(ctx, api.mustDB(), proj.Key, app.VCSServer)
+		if err == nil {
 			client, err := repositoriesmanager.AuthorizedClient(ctx, db, api.Cache, proj.Key, projectVCSServer)
-=======
-		projectVCSServer, err := repositoriesmanager.LoadProjectVCSServerLinkByProjectKeyAndVCSServerName(ctx, api.mustDB(), p.Key, app.VCSServer)
-		if err == nil {
-			client, err := repositoriesmanager.AuthorizedClient(ctx, db, api.Cache, p.Key, projectVCSServer)
->>>>>>> dc2af41e
 			if err != nil {
 				return sdk.NewErrorWithStack(err, sdk.NewErrorFrom(sdk.ErrNoReposManagerClientAuth,
 					"cannot get repo client %s", app.VCSServer))
