--- conflicted
+++ resolved
@@ -82,13 +82,8 @@
 		Name:               "app",
 		RepositoryFullname: repofullname,
 	}
-<<<<<<< HEAD
-	u, pass := assets.InsertAdminUser(t, api.mustDB())
-	test.NoError(t, application.Insert(db, proj.ID, app))
-=======
 	u, pass := assets.InsertAdminUser(t, db)
-	test.NoError(t, application.Insert(db, *proj, app))
->>>>>>> 7b09f776
+	require.NoError(t, application.Insert(db, proj.ID, app))
 
 	vars := map[string]string{}
 	uri := api.Router.GetRoute("GET", api.getProjectsHandler, vars)
@@ -343,11 +338,7 @@
 	app := &sdk.Application{
 		Name: sdk.RandomString(10),
 	}
-<<<<<<< HEAD
-	require.NoError(t, application.Insert(api.mustDB(), proj.ID, app))
-=======
-	require.NoError(t, application.Insert(db, *proj, app))
->>>>>>> 7b09f776
+	require.NoError(t, application.Insert(db, proj.ID, app))
 
 	// Call with an admin
 	sdkclientAdmin := cdsclient.NewProviderClient(cdsclient.ProviderConfig{
@@ -462,11 +453,7 @@
 		Name:               sdk.RandomString(10),
 		RepositoryFullname: "ovh/" + repofullName,
 	}
-<<<<<<< HEAD
-	require.NoError(t, application.Insert(api.mustDB(), proj.ID, app))
-=======
-	require.NoError(t, application.Insert(db, *proj, app))
->>>>>>> 7b09f776
+	require.NoError(t, application.Insert(db, proj.ID, app))
 
 	pip := sdk.Pipeline{
 		ProjectID:  proj.ID,
