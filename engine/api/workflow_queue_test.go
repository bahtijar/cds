--- conflicted
+++ resolved
@@ -1295,13 +1295,8 @@
 		RepositoryFullname: "foo/bar",
 		VCSServer:          "repoManServ",
 	}
-<<<<<<< HEAD
 	require.NoError(t, application.Insert(db, proj.ID, &app))
-	require.NoError(t, repositoriesmanager.InsertForApplication(db, &app, proj.Key))
-=======
-	assert.NoError(t, application.Insert(db, *proj, &app))
-	assert.NoError(t, repositoriesmanager.InsertForApplication(db, &app))
->>>>>>> b4047927
+	require.NoError(t, repositoriesmanager.InsertForApplication(db, &app))
 
 	// Create workflow
 	w := sdk.Workflow{
