package api

import (
	"bytes"
	"context"
	"encoding/base64"
	"encoding/json"
	"fmt"
	"io/ioutil"
	"net/http"
	"net/http/httptest"
	"net/url"
	"os"
	"path"
	"testing"
	"time"

	"github.com/ovh/venom"
	"github.com/sguiheux/go-coverage"
	"github.com/stretchr/testify/assert"
	"github.com/stretchr/testify/require"

	"github.com/ovh/cds/engine/api/application"
	"github.com/ovh/cds/engine/api/authentication"
	"github.com/ovh/cds/engine/api/environment"
	"github.com/ovh/cds/engine/api/group"
	"github.com/ovh/cds/engine/api/keys"
	"github.com/ovh/cds/engine/api/objectstore"
	"github.com/ovh/cds/engine/api/pipeline"
	"github.com/ovh/cds/engine/api/project"
	"github.com/ovh/cds/engine/api/purge"
	"github.com/ovh/cds/engine/api/repositoriesmanager"
	"github.com/ovh/cds/engine/api/services"
	"github.com/ovh/cds/engine/api/test"
	"github.com/ovh/cds/engine/api/test/assets"
	"github.com/ovh/cds/engine/api/worker"
	"github.com/ovh/cds/engine/api/workflow"
	"github.com/ovh/cds/engine/cdn"
	"github.com/ovh/cds/sdk"
	"github.com/ovh/cds/sdk/gorpmapping"
	"github.com/ovh/cds/sdk/log"
)

type testRunWorkflowCtx struct {
	user          *sdk.AuthentifiedUser
	password      string
	project       *sdk.Project
	workflow      *sdk.Workflow
	run           *sdk.WorkflowRun
	job           *sdk.WorkflowNodeJobRun
	worker        *sdk.Worker
	workerToken   string
	hatchery      *sdk.Service
	hatcheryToken string
	model         *sdk.Model
}

func testRunWorkflow(t *testing.T, api *API, db gorpmapping.SqlExecutorWithTx, router *Router) testRunWorkflowCtx {
	u, pass := assets.InsertLambdaUser(t, db)
	key := "proj-" + sdk.RandomString(10)
	proj := assets.InsertTestProject(t, db, api.Cache, key, key)
	require.NoError(t, group.InsertLinkGroupUser(context.TODO(), db, &group.LinkGroupUser{
		GroupID:            proj.ProjectGroups[0].Group.ID,
		AuthentifiedUserID: u.ID,
		Admin:              true,
	}))
	u.Groups = append(u.Groups, proj.ProjectGroups[0].Group)

	vcsServer := sdk.ProjectVCSServerLink{
		ProjectID: proj.ID,
		Name:      "github",
	}
	vcsServer.Set("token", "foo")
	vcsServer.Set("secret", "bar")
	require.NoError(t, repositoriesmanager.InsertProjectVCSServerLink(context.TODO(), db, &vcsServer))

	//First pipeline
	pip := sdk.Pipeline{
		ProjectID:  proj.ID,
		ProjectKey: proj.Key,
		Name:       "pip-" + sdk.RandomString(10),
	}
	require.NoError(t, pipeline.InsertPipeline(api.mustDB(), &pip))

	script := assets.GetBuiltinOrPluginActionByName(t, api.mustDB(), sdk.ScriptAction)

	s := sdk.NewStage("stage-" + sdk.RandomString(10))
	s.Enabled = true
	s.PipelineID = pip.ID
	pipeline.InsertStage(api.mustDB(), s)
	j := &sdk.Job{
		Enabled: true,
		Action: sdk.Action{
			Enabled: true,
			Actions: []sdk.Action{
				assets.NewAction(script.ID, sdk.Parameter{Name: "script", Value: "echo lol"}),
			},
		},
	}
	pipeline.InsertJob(api.mustDB(), j, s.ID, &pip)
	s.Jobs = append(s.Jobs, *j)

	pip.Stages = append(pip.Stages, *s)

	// Insert Application
	app := &sdk.Application{
		Name: "app-" + sdk.RandomString(10),
	}
<<<<<<< HEAD
	require.NoError(t, application.Insert(api.mustDB(), proj.ID, app))
=======
	if err := application.Insert(db, *proj, app); err != nil {
		t.Fatal(err)
	}
>>>>>>> 7b09f776

	k := &sdk.ApplicationKey{
		Name:          "my-app-key",
		Type:          "pgp",
		ApplicationID: app.ID,
	}

	pgpK, err := keys.GeneratePGPKeyPair(k.Name)
	if err != nil {
		t.Fatal(err)
	}

	k.Public = pgpK.Public
	k.Private = pgpK.Private
	k.KeyID = pgpK.KeyID

	if err := application.InsertKey(db, k); err != nil {
		t.Fatal(err)
	}

	//Insert Application
	env := &sdk.Environment{
		Name:      "env-" + sdk.RandomString(10),
		ProjectID: proj.ID,
	}
	if err := environment.InsertEnvironment(api.mustDB(), env); err != nil {
		t.Fatal(err)
	}

	envk := &sdk.EnvironmentKey{
		Name:          "my-env-key",
		Type:          "pgp",
		EnvironmentID: env.ID,
	}

	kpgp, err := keys.GeneratePGPKeyPair(envk.Name)
	if err != nil {
		t.Fatal(err)
	}

	envk.Public = kpgp.Public
	envk.Private = kpgp.Private
	envk.KeyID = kpgp.KeyID

	if err := environment.InsertKey(db, envk); err != nil {
		t.Fatal(err)
	}

	w := sdk.Workflow{
		Name:       "wkf-" + sdk.RandomString(10),
		ProjectID:  proj.ID,
		ProjectKey: proj.Key,
		WorkflowData: sdk.WorkflowData{
			Node: sdk.Node{
				Name: "node-1",
				Ref:  "node-1",
				Type: sdk.NodeTypePipeline,
				Context: &sdk.NodeContext{
					PipelineID:    pip.ID,
					ApplicationID: app.ID,
					EnvironmentID: env.ID,
				},
			},
		},
	}

	proj2, errP := project.Load(context.TODO(), api.mustDB(), proj.Key, project.LoadOptions.WithPipelines, project.LoadOptions.WithGroups)
	require.NoError(t, errP)

	require.NoError(t, workflow.Insert(context.TODO(), db, api.Cache, *proj2, &w))
	w1, err := workflow.Load(context.TODO(), api.mustDB(), api.Cache, *proj, w.Name, workflow.LoadOptions{})
	require.NoError(t, err)

	log.Debug("workflow %d groups: %+v", w1.ID, w1.Groups)

	//Prepare request
	vars := map[string]string{
		"key":              proj.Key,
		"permWorkflowName": w1.Name,
	}
	uri := router.GetRoute("POST", api.postWorkflowRunHandler, vars)
	test.NotEmpty(t, uri)

	opts := &sdk.WorkflowRunPostHandlerOption{}
	req := assets.NewAuthentifiedRequest(t, u, pass, "POST", uri, opts)

	//Do the request
	rec := httptest.NewRecorder()
	router.Mux.ServeHTTP(rec, req)
	require.Equal(t, 202, rec.Code)

	wr := &sdk.WorkflowRun{}
	require.NoError(t, json.Unmarshal(rec.Body.Bytes(), wr))
	require.Equal(t, int64(1), wr.Number)

	if t.Failed() {
		t.FailNow()
	}

	// Wait building status
	cpt := 0
	for {
		varsGet := map[string]string{
			"key":              proj.Key,
			"permWorkflowName": w1.Name,
			"number":           fmt.Sprintf("%d", wr.Number),
		}
		uriGet := router.GetRoute("GET", api.getWorkflowRunHandler, varsGet)
		test.NotEmpty(t, uriGet)
		reqGet := assets.NewAuthentifiedRequest(t, u, pass, "GET", uriGet, nil)

		//Do the request
		recGet := httptest.NewRecorder()
		router.Mux.ServeHTTP(recGet, reqGet)
		require.Equal(t, 200, recGet.Code)

		wrGet := &sdk.WorkflowRun{}
		require.NoError(t, json.Unmarshal(recGet.Body.Bytes(), wrGet))
		if wrGet.Status != sdk.StatusPending {
			wr = wrGet
			break
		}
		cpt++
		if cpt == 20 {
			t.Errorf("Workflow still in checking status: %s", wrGet.Status)
			t.FailNow()
		}
		time.Sleep(500 * time.Millisecond)
	}

	return testRunWorkflowCtx{
		user:     u,
		password: pass,
		project:  proj,
		workflow: w1,
		run:      wr,
	}
}

func testCountGetWorkflowJob(t *testing.T, api *API, router *Router, ctx *testRunWorkflowCtx) {
	uri := router.GetRoute("GET", api.countWorkflowJobQueueHandler, nil)
	test.NotEmpty(t, uri)

	req := assets.NewAuthentifiedRequest(t, ctx.user, ctx.password, "GET", uri, nil)
	rec := httptest.NewRecorder()
	router.Mux.ServeHTTP(rec, req)
	require.Equal(t, 200, rec.Code)

	count := sdk.WorkflowNodeJobRunCount{}
	require.NoError(t, json.Unmarshal(rec.Body.Bytes(), &count))
	assert.True(t, count.Count > 0)

	if t.Failed() {
		t.FailNow()
	}
}

func testGetWorkflowJobAsRegularUser(t *testing.T, api *API, router *Router, jwt string, ctx *testRunWorkflowCtx) {
	uri := router.GetRoute("GET", api.getWorkflowJobQueueHandler, nil)
	test.NotEmpty(t, uri)

	req := assets.NewJWTAuthentifiedRequest(t, jwt, "GET", uri, nil)
	rec := httptest.NewRecorder()
	router.Mux.ServeHTTP(rec, req)
	require.Equal(t, 200, rec.Code)

	jobs := []sdk.WorkflowNodeJobRun{}
	require.NoError(t, json.Unmarshal(rec.Body.Bytes(), &jobs))
	require.True(t, len(jobs) >= 1)

	if t.Failed() {
		t.FailNow()
	}

	ctx.job = &jobs[len(jobs)-1]
}

func testGetWorkflowJobAsWorker(t *testing.T, api *API, db gorpmapping.SqlExecutorWithTx, router *Router, ctx *testRunWorkflowCtx) {
	testRegisterWorker(t, api, db, router, ctx)

	uri := router.GetRoute("GET", api.getWorkflowJobQueueHandler, nil)
	test.NotEmpty(t, uri)

	req := assets.NewJWTAuthentifiedRequest(t, ctx.workerToken, "GET", uri, nil)
	rec := httptest.NewRecorder()
	router.Mux.ServeHTTP(rec, req)
	require.Equal(t, 200, rec.Code)

	jobs := []sdk.WorkflowNodeJobRun{}
	require.NoError(t, json.Unmarshal(rec.Body.Bytes(), &jobs))
	require.Len(t, jobs, 1)

	if t.Failed() {
		t.FailNow()
	}

	ctx.job = &jobs[0]
}

func testGetWorkflowJobAsHatchery(t *testing.T, api *API, db gorpmapping.SqlExecutorWithTx, router *Router, ctx *testRunWorkflowCtx) {
	uri := router.GetRoute("GET", api.getWorkflowJobQueueHandler, nil)
	test.NotEmpty(t, uri)

	//Register the worker
	testRegisterHatchery(t, api, db, router, ctx)
	req := assets.NewJWTAuthentifiedRequest(t, ctx.hatcheryToken, "GET", uri, nil)
	rec := httptest.NewRecorder()
	router.Mux.ServeHTTP(rec, req)
	require.Equal(t, 200, rec.Code)

	jobs := []sdk.WorkflowNodeJobRun{}
	require.NoError(t, json.Unmarshal(rec.Body.Bytes(), &jobs))
	require.Len(t, jobs, 1)

	if t.Failed() {
		t.FailNow()
	}

	ctx.job = &jobs[0]
}

func testRegisterWorker(t *testing.T, api *API, db gorpmapping.SqlExecutorWithTx, router *Router, ctx *testRunWorkflowCtx) {
	g, err := group.LoadByID(context.TODO(), api.mustDB(), ctx.user.Groups[0].ID)
	if err != nil {
		t.Fatalf("Error getting group: %+v", err)
	}
	model := LoadOrCreateWorkerModel(t, api, db, g.ID, "Test1")
	var jobID int64
	if ctx.job != nil {
		jobID = ctx.job.ID
	}
	w, workerJWT := RegisterWorker(t, api, db, g.ID, model.Name, jobID, jobID == 0)
	ctx.workerToken = workerJWT
	ctx.worker = w
	ctx.model = model
}

func testRegisterHatchery(t *testing.T, api *API, db gorpmapping.SqlExecutorWithTx, router *Router, ctx *testRunWorkflowCtx) {
	h, _, _, jwt := assets.InsertHatchery(t, db, ctx.user.Groups[0])
	ctx.hatchery = h
	ctx.hatcheryToken = jwt
}

func TestGetWorkflowJobQueueHandler(t *testing.T) {
	api, db, router := newTestAPI(t)

	// delete all existing workers
	workers, err := worker.LoadAll(context.TODO(), db)
	test.NoError(t, err)
	for _, w := range workers {
		worker.Delete(db, w.ID)
	}

	// remove all jobs in queue
	filterClean := workflow.NewQueueFilter()
	nrj, _ := workflow.LoadNodeJobRunQueue(context.TODO(), db, api.Cache, filterClean)
	for _, j := range nrj {
		_ = workflow.DeleteNodeJobRuns(db, j.WorkflowNodeRunID)
	}

	_, jwt := assets.InsertAdminUser(t, db)
	t.Log("checkin as a user")

	ctx := testRunWorkflow(t, api, db, router)
	testGetWorkflowJobAsRegularUser(t, api, router, jwt, &ctx)
	assert.NotNil(t, ctx.job)

	t.Logf("checkin as a worker jobId:%d", ctx.job.ID)

	testGetWorkflowJobAsWorker(t, api, db, router, &ctx)
	assert.NotNil(t, ctx.job)

	// count job in queue
	testCountGetWorkflowJob(t, api, router, &ctx)

	// Get workflow run number

	//Prepare request
	vars := map[string]string{
		"key":              ctx.project.Key,
		"permWorkflowName": ctx.workflow.Name,
	}
	uri := router.GetRoute("GET", api.getWorkflowRunNumHandler, vars)
	test.NotEmpty(t, uri)
	req := assets.NewAuthentifiedRequest(t, ctx.user, ctx.password, "GET", uri, nil)
	rec := httptest.NewRecorder()
	router.Mux.ServeHTTP(rec, req)
	require.Equal(t, 200, rec.Code)

	var n struct {
		Num int `json:"num"`
	}
	require.NoError(t, json.Unmarshal(rec.Body.Bytes(), &n))
	require.Equal(t, 1, n.Num)

	// Update workflow run number

	//Prepare request
	uri = router.GetRoute("POST", api.postWorkflowRunNumHandler, vars)
	test.NotEmpty(t, uri)

	n.Num = 10
	req = assets.NewAuthentifiedRequest(t, ctx.user, ctx.password, "POST", uri, n)
	rec = httptest.NewRecorder()
	router.Mux.ServeHTTP(rec, req)
	require.Equal(t, 200, rec.Code)

	uri = router.GetRoute("GET", api.getWorkflowRunNumHandler, vars)
	test.NotEmpty(t, uri)
	req = assets.NewJWTAuthentifiedRequest(t, ctx.password, "GET", uri, nil)
	rec = httptest.NewRecorder()
	router.Mux.ServeHTTP(rec, req)
	require.Equal(t, 200, rec.Code)

	require.NoError(t, json.Unmarshal(rec.Body.Bytes(), &n))
	require.Equal(t, 10, n.Num)
}

func Test_postTakeWorkflowJobHandler(t *testing.T) {
	api, db, router := newTestAPI(t)

	ctx := testRunWorkflow(t, api, db, router)
	testGetWorkflowJobAsWorker(t, api, db, router, &ctx)
	require.NotNil(t, ctx.job)

	//Prepare request
	vars := map[string]string{
		"key":              ctx.project.Key,
		"permWorkflowName": ctx.workflow.Name,
		"id":               fmt.Sprintf("%d", ctx.job.ID),
	}

	// Prepare VCS Mock
	mockVCSSservice, _ := assets.InitCDNService(t, db)
	defer func() {
		_ = services.Delete(db, mockVCSSservice) // nolint
	}()

	//Register the worker
	testRegisterWorker(t, api, db, router, &ctx)

	uri := router.GetRoute("POST", api.postTakeWorkflowJobHandler, vars)
	require.NotEmpty(t, uri)

	//This will check the needWorker() auth
	req := assets.NewJWTAuthentifiedRequest(t, ctx.password, "POST", uri, nil)
	rec := httptest.NewRecorder()
	router.Mux.ServeHTTP(rec, req)
	require.Equal(t, 403, rec.Code)

	//This call must work
	req = assets.NewJWTAuthentifiedRequest(t, ctx.workerToken, "POST", uri, nil)
	rec = httptest.NewRecorder()
	router.Mux.ServeHTTP(rec, req)
	require.Equal(t, 200, rec.Code)

	pbji := &sdk.WorkflowNodeJobRunData{}
	require.NoError(t, json.Unmarshal(rec.Body.Bytes(), pbji))

	assert.Equal(t, "cdn.net:4545", pbji.GelfServiceAddr)

	run, err := workflow.LoadNodeJobRun(context.TODO(), api.mustDB(), api.Cache, ctx.job.ID)
	require.NoError(t, err)
	assert.Equal(t, "Building", run.Status)
	assert.Equal(t, ctx.model.Name, run.Model)
	assert.Equal(t, ctx.worker.Name, run.WorkerName)
	assert.NotEmpty(t, run.HatcheryName)
}

func Test_postTakeWorkflowInvalidJobHandler(t *testing.T) {
	api, db, router := newTestAPI(t)

	s, _ := assets.InitCDNService(t, db)
	defer func() {
		_ = services.Delete(db, s)
	}()

	ctx := testRunWorkflow(t, api, db, router)
	testGetWorkflowJobAsWorker(t, api, db, router, &ctx)
	require.NotNil(t, ctx.job)

	//Prepare request
	vars := map[string]string{
		"key":              ctx.project.Key,
		"permWorkflowName": ctx.workflow.Name,
		"id":               fmt.Sprintf("%d", ctx.job.ID+1), // invalid job
	}

	//Register the worker
	testRegisterWorker(t, api, db, router, &ctx)

	uri := router.GetRoute("POST", api.postTakeWorkflowJobHandler, vars)
	require.NotEmpty(t, uri)

	//this call must failed, we try to take a jobID not reserved at worker's registration
	req := assets.NewJWTAuthentifiedRequest(t, ctx.workerToken, "POST", uri, nil)
	rec := httptest.NewRecorder()
	router.Mux.ServeHTTP(rec, req)
	require.Equal(t, 403, rec.Code)

	//This must be ok, take the jobID reserved
	vars2 := map[string]string{
		"key":              ctx.project.Key,
		"permWorkflowName": ctx.workflow.Name,
		"id":               fmt.Sprintf("%d", ctx.job.ID),
	}
	uri2 := router.GetRoute("POST", api.postTakeWorkflowJobHandler, vars2)
	require.NotEmpty(t, uri2)
	req2 := assets.NewJWTAuthentifiedRequest(t, ctx.workerToken, "POST", uri2, nil)
	rec2 := httptest.NewRecorder()
	router.Mux.ServeHTTP(rec2, req2)
	require.Equal(t, 200, rec2.Code)
}

func Test_postBookWorkflowJobHandler(t *testing.T) {
	api, db, router := newTestAPI(t)

	ctx := testRunWorkflow(t, api, db, router)
	testGetWorkflowJobAsHatchery(t, api, db, router, &ctx)
	assert.NotNil(t, ctx.job)

	//Register the hatchery
	testRegisterHatchery(t, api, db, router, &ctx)

	//TakeBook
	uri := router.GetRoute("POST", api.postBookWorkflowJobHandler, map[string]string{
		"permJobID": fmt.Sprintf("%d", ctx.job.ID),
	})
	test.NotEmpty(t, uri)

	req := assets.NewJWTAuthentifiedRequest(t, ctx.hatcheryToken, "POST", uri, nil)
	rec := httptest.NewRecorder()
	router.Mux.ServeHTTP(rec, req)
	require.Equal(t, 200, rec.Code)
}

func Test_postWorkflowJobResultHandler(t *testing.T) {
	api, db, router := newTestAPI(t)

	s, _ := assets.InitCDNService(t, db)
	defer func() {
		_ = services.Delete(db, s)
	}()

	ctx := testRunWorkflow(t, api, db, router)
	testGetWorkflowJobAsWorker(t, api, db, router, &ctx)
	assert.NotNil(t, ctx.job)

	//Register the worker
	testRegisterWorker(t, api, db, router, &ctx)

	//Take
	uri := router.GetRoute("POST", api.postTakeWorkflowJobHandler, map[string]string{
		"id": fmt.Sprintf("%d", ctx.job.ID),
	})
	test.NotEmpty(t, uri)

	req := assets.NewJWTAuthentifiedRequest(t, ctx.workerToken, "POST", uri, nil)
	rec := httptest.NewRecorder()
	router.Mux.ServeHTTP(rec, req)
	require.Equal(t, 200, rec.Code)

	//Send result
	res := sdk.Result{
		Duration:   "10",
		Status:     sdk.StatusSuccess,
		RemoteTime: time.Now(),
		BuildID:    ctx.job.ID,
		NewVariables: []sdk.Variable{
			{
				Name:  "cds.build.newVar",
				Value: "newVal",
			},
		},
	}

	uri = router.GetRoute("POST", api.postWorkflowJobResultHandler, map[string]string{
		"permJobID": fmt.Sprintf("%d", ctx.job.ID),
	})
	test.NotEmpty(t, uri)

	req = assets.NewJWTAuthentifiedRequest(t, ctx.workerToken, "POST", uri, res)
	rec = httptest.NewRecorder()
	router.Mux.ServeHTTP(rec, req)
	require.Equal(t, 204, rec.Code)

	uri = router.GetRoute("GET", api.getWorkflowRunHandler, map[string]string{
		"key":              ctx.project.Key,
		"permWorkflowName": ctx.workflow.Name,
		"number":           fmt.Sprintf("%d", ctx.run.Number),
	})
	req = assets.NewJWTAuthentifiedRequest(t, ctx.password, "GET", uri+"?withDetails=true", res)

	rec = httptest.NewRecorder()
	router.Mux.ServeHTTP(rec, req)
	require.Equal(t, 200, rec.Code)

	btes := rec.Body.Bytes()
	require.NoError(t, json.Unmarshal(btes, ctx.run))
	assert.Contains(t, ctx.run.RootRun().BuildParameters, sdk.Parameter{Name: "cds.build.newVar", Type: sdk.StringParameter, Value: "newVal"})

	vars := map[string]string{
		"key":              ctx.project.Key,
		"permWorkflowName": ctx.workflow.Name,
		"number":           fmt.Sprintf("%d", ctx.run.Number),
		"nodeRunID":        fmt.Sprintf("%d", ctx.run.RootRun().ID),
	}
	uri = router.GetRoute("GET", api.getWorkflowNodeRunHandler, vars)
	req = assets.NewJWTAuthentifiedRequest(t, ctx.password, "GET", uri, res)
	rec = httptest.NewRecorder()
	router.Mux.ServeHTTP(rec, req)
	require.Equal(t, 200, rec.Code)
	btes = rec.Body.Bytes()
	var rootRun sdk.WorkflowNodeRun
	require.NoError(t, json.Unmarshal(btes, &rootRun))

	assert.Contains(t, rootRun.Stages[0].RunJobs[0].Parameters, sdk.Parameter{Name: "cds.build.newVar", Type: sdk.StringParameter, Value: "newVal"})
	assert.Contains(t, rootRun.BuildParameters, sdk.Parameter{Name: "cds.build.newVar", Type: sdk.StringParameter, Value: "newVal"})
}

func Test_postWorkflowJobTestsResultsHandler(t *testing.T) {
	api, db, router := newTestAPI(t)

	s, _ := assets.InitCDNService(t, db)
	defer func() {
		_ = services.Delete(db, s)
	}()

	ctx := testRunWorkflow(t, api, db, router)
	testGetWorkflowJobAsWorker(t, api, db, router, &ctx)
	assert.NotNil(t, ctx.job)

	// Register the worker
	testRegisterWorker(t, api, db, router, &ctx)
	// Register the hatchery
	testRegisterHatchery(t, api, db, router, &ctx)

	// Send spawninfo
	info := []sdk.SpawnInfo{}
	uri := fmt.Sprintf("%s/queue/workflows/%d/spawn/infos", router.Prefix, ctx.job.ID)
	test.NotEmpty(t, uri)
	req := assets.NewJWTAuthentifiedRequest(t, ctx.hatcheryToken, "POST", uri, info)
	rec := httptest.NewRecorder()
	router.Mux.ServeHTTP(rec, req)
	require.Equal(t, 204, rec.Code)

	//spawn
	uri = router.GetRoute("POST", api.postTakeWorkflowJobHandler, map[string]string{
		"key":              ctx.project.Key,
		"permWorkflowName": ctx.workflow.Name,
		"id":               fmt.Sprintf("%d", ctx.job.ID),
	})
	test.NotEmpty(t, uri)

	req = assets.NewJWTAuthentifiedRequest(t, ctx.workerToken, "POST", uri, nil)
	rec = httptest.NewRecorder()
	router.Mux.ServeHTTP(rec, req)
	require.Equal(t, 200, rec.Code)

	//Send test
	tests := venom.Tests{
		Total:        2,
		TotalKO:      1,
		TotalOK:      1,
		TotalSkipped: 0,
		TestSuites: []venom.TestSuite{
			{
				Total: 1,
				Name:  "TestSuite1",
				TestCases: []venom.TestCase{
					{
						Name:   "TestCase1",
						Status: "OK",
					},
				},
			},
			{
				Total: 1,
				Name:  "TestSuite2",
				TestCases: []venom.TestCase{
					{
						Name:   "TestCase1",
						Status: "KO",
						Failures: []venom.Failure{
							{
								Value:   "Fail",
								Type:    "Assertion error",
								Message: "Error occurred",
							},
						},
					},
				},
			},
		},
	}
	uri = router.GetRoute("POST", api.postWorkflowJobTestsResultsHandler, map[string]string{
		"permJobID": fmt.Sprintf("%d", ctx.job.ID),
	})
	test.NotEmpty(t, uri)

	req = assets.NewJWTAuthentifiedRequest(t, ctx.workerToken, "POST", uri, tests)
	rec = httptest.NewRecorder()
	router.Mux.ServeHTTP(rec, req)
	require.Equal(t, 204, rec.Code)

	step := sdk.StepStatus{
		Status:    sdk.StatusSuccess,
		StepOrder: 0,
	}

	uri = router.GetRoute("POST", api.postWorkflowJobStepStatusHandler, map[string]string{
		"permJobID": fmt.Sprintf("%d", ctx.job.ID),
	})
	test.NotEmpty(t, uri)

	req = assets.NewJWTAuthentifiedRequest(t, ctx.workerToken, "POST", uri, step)
	rec = httptest.NewRecorder()
	router.Mux.ServeHTTP(rec, req)
	require.Equal(t, 204, rec.Code)

	wNodeJobRun, errJ := workflow.LoadNodeJobRun(context.TODO(), api.mustDB(), api.Cache, ctx.job.ID)
	require.NoError(t, errJ)
	nodeRun, errN := workflow.LoadNodeRunByID(api.mustDB(), wNodeJobRun.WorkflowNodeRunID, workflow.LoadRunOptions{WithArtifacts: true, WithTests: true})
	require.NoError(t, errN)

	assert.NotNil(t, nodeRun.Tests)
	require.Equal(t, 2, nodeRun.Tests.Total)
}

func Test_postWorkflowJobArtifactHandler(t *testing.T) {
	api, db, router := newTestAPI(t)

	s, _ := assets.InitCDNService(t, db)
	defer func() {
		_ = services.Delete(db, s)
	}()

	ctx := testRunWorkflow(t, api, db, router)
	testGetWorkflowJobAsWorker(t, api, db, router, &ctx)

	assert.NotNil(t, ctx.job)

	// Init store
	cfg := objectstore.Config{
		Kind: objectstore.Filesystem,
		Options: objectstore.ConfigOptions{
			Filesystem: objectstore.ConfigOptionsFilesystem{
				Basedir: path.Join(os.TempDir(), "store"),
			},
		},
	}

	storage, errO := objectstore.Init(context.Background(), cfg)
	require.NoError(t, errO)
	api.SharedStorage = storage

	//Prepare request
	vars := map[string]string{
		"key":              ctx.project.Key,
		"permWorkflowName": ctx.workflow.Name,
		"id":               fmt.Sprintf("%d", ctx.job.ID),
	}

	//Register the worker
	testRegisterWorker(t, api, db, router, &ctx)

	//Take
	uri := router.GetRoute("POST", api.postTakeWorkflowJobHandler, vars)
	test.NotEmpty(t, uri)

	req := assets.NewJWTAuthentifiedRequest(t, ctx.workerToken, "POST", uri, nil)
	rec := httptest.NewRecorder()
	router.Mux.ServeHTTP(rec, req)
	require.Equal(t, 200, rec.Code)

	vars = map[string]string{
		"ref":             base64.RawURLEncoding.EncodeToString([]byte("latest")),
		"integrationName": sdk.DefaultStorageIntegrationName,
		"permProjectKey":  ctx.project.Key,
	}

	uri = router.GetRoute("POST", api.postWorkflowJobArtifactHandler, vars)
	test.NotEmpty(t, uri)

	myartifact, errF := os.Create(path.Join(os.TempDir(), "myartifact"))
	defer os.RemoveAll(path.Join(os.TempDir(), "myartifact"))
	require.NoError(t, errF)
	_, errW := myartifact.Write([]byte("Hi, I am foo"))
	require.NoError(t, errW)

	errClose := myartifact.Close()
	require.NoError(t, errClose)

	params := map[string]string{}
	params["size"] = "12"
	params["perm"] = "7"
	params["md5sum"] = "123"
	params["sha512sum"] = "1234"
	params["nodeJobRunID"] = fmt.Sprintf("%d", ctx.job.ID)
	req = assets.NewJWTAuthentifiedMultipartRequest(t, ctx.workerToken, "POST", uri, path.Join(os.TempDir(), "myartifact"), "myartifact", params)
	rec = httptest.NewRecorder()
	router.Mux.ServeHTTP(rec, req)
	require.Equal(t, 204, rec.Code)

	time.Sleep(1 * time.Second)

	wNodeJobRun, errJ := workflow.LoadNodeJobRun(context.TODO(), api.mustDB(), api.Cache, ctx.job.ID)
	require.NoError(t, errJ)

	updatedNodeRun, errN2 := workflow.LoadNodeRunByID(api.mustDB(), wNodeJobRun.WorkflowNodeRunID, workflow.LoadRunOptions{WithArtifacts: true})
	require.NoError(t, errN2)

	assert.NotNil(t, updatedNodeRun.Artifacts)
	require.Equal(t, 1, len(updatedNodeRun.Artifacts))

	//Prepare request
	vars = map[string]string{
		"key":              ctx.project.Key,
		"permWorkflowName": ctx.workflow.Name,
		"number":           fmt.Sprintf("%d", updatedNodeRun.Number),
	}
	uri = router.GetRoute("GET", api.getWorkflowRunArtifactsHandler, vars)
	test.NotEmpty(t, uri)
	req = assets.NewJWTAuthentifiedRequest(t, ctx.password, "GET", uri, nil)
	rec = httptest.NewRecorder()
	router.Mux.ServeHTTP(rec, req)
	require.Equal(t, 200, rec.Code)

	var arts []sdk.WorkflowNodeRunArtifact
	require.NoError(t, json.Unmarshal(rec.Body.Bytes(), &arts))
	require.Equal(t, 1, len(arts))
	require.Equal(t, "myartifact", arts[0].Name)

	// Download artifact
	//Prepare request
	vars = map[string]string{
		"key":              ctx.project.Key,
		"permWorkflowName": ctx.workflow.Name,
		"artifactId":       fmt.Sprintf("%d", arts[0].ID),
	}
	uri = router.GetRoute("GET", api.getDownloadArtifactHandler, vars)
	test.NotEmpty(t, uri)
	req = assets.NewJWTAuthentifiedRequest(t, ctx.password, "GET", uri, nil)
	rec = httptest.NewRecorder()
	router.Mux.ServeHTTP(rec, req)

	resp := rec.Result()
	body, _ := ioutil.ReadAll(resp.Body)

	require.Equal(t, 200, rec.Code)
	require.Equal(t, "Hi, I am foo", string(body))

	// check if file is stored locally
	containerPath := path.Join(os.TempDir(), "store", fmt.Sprintf("%d-%d-%v", ctx.run.ID, wNodeJobRun.WorkflowNodeRunID, arts[0].Ref))

	artifactPath := path.Join(containerPath, "myartifact")
	exists := fileExists(artifactPath)
	assert.Equal(t, true, exists)

	// then purge run to delete artifact
	require.NoError(t, purge.DeleteArtifacts(router.Background, db, api.Cache, api.SharedStorage, ctx.run.ID))

	// check if file is deleted
	exists = fileExists(artifactPath)
	assert.Equal(t, false, exists)

	if _, err := os.Stat(containerPath); !os.IsNotExist(err) {
		t.FailNow()
	}

}

func fileExists(filename string) bool {
	info, err := os.Stat(filename)
	if os.IsNotExist(err) {
		return false
	}
	return !info.IsDir()
}

func Test_postWorkflowJobStaticFilesHandler(t *testing.T) {
	api, db, router := newTestAPI(t)

	s, _ := assets.InitCDNService(t, db)
	defer func() {
		_ = services.Delete(db, s)
	}()

	ctx := testRunWorkflow(t, api, db, router)
	testGetWorkflowJobAsWorker(t, api, db, router, &ctx)
	require.NotNil(t, ctx.job)

	// Init store
	cfg := objectstore.Config{
		Kind: objectstore.Filesystem,
		Options: objectstore.ConfigOptions{
			Filesystem: objectstore.ConfigOptionsFilesystem{
				Basedir: path.Join(os.TempDir(), "store"),
			},
		},
	}

	storage, errO := objectstore.Init(context.Background(), cfg)
	require.NoError(t, errO)
	api.SharedStorage = storage

	//Prepare request
	vars := map[string]string{
		"key":              ctx.project.Key,
		"permWorkflowName": ctx.workflow.Name,
		"id":               fmt.Sprintf("%d", ctx.job.ID),
	}

	//Register the worker
	testRegisterWorker(t, api, db, router, &ctx)

	//Take
	uri := router.GetRoute("POST", api.postTakeWorkflowJobHandler, vars)
	test.NotEmpty(t, uri)

	req := assets.NewJWTAuthentifiedRequest(t, ctx.workerToken, "POST", uri, nil)
	rec := httptest.NewRecorder()
	router.Mux.ServeHTTP(rec, req)
	require.Equal(t, 200, rec.Code)

	vars = map[string]string{
		"name":            url.PathEscape("mywebsite"),
		"integrationName": sdk.DefaultStorageIntegrationName,
		"permProjectKey":  ctx.project.Key,
	}

	uri = router.GetRoute("POST", api.postWorkflowJobStaticFilesHandler, vars)
	test.NotEmpty(t, uri)

	mystaticfile, errF := os.Create(path.Join(os.TempDir(), "mystaticfile"))
	defer os.RemoveAll(path.Join(os.TempDir(), "mystaticfile"))
	require.NoError(t, errF)
	_, errW := mystaticfile.Write([]byte("<html>Hi, I am foo</html>"))
	require.NoError(t, errW)

	errClose := mystaticfile.Close()
	require.NoError(t, errClose)

	params := map[string]string{
		"entrypoint":   "index.html",
		"nodeJobRunID": fmt.Sprintf("%d", ctx.job.ID),
	}
	req = assets.NewJWTAuthentifiedMultipartRequest(t, ctx.workerToken, "POST", uri, path.Join(os.TempDir(), "mystaticfile"), "mystaticfile", params)
	rec = httptest.NewRecorder()
	router.Mux.ServeHTTP(rec, req)
	require.Equal(t, http.StatusNotImplemented, rec.Code)
}

func TestWorkerPrivateKey(t *testing.T) {
	api, db, router := newTestAPI(t)

	// Create user
	u, pass := assets.InsertAdminUser(t, db)
	consumer, _ := authentication.LoadConsumerByTypeAndUserID(context.TODO(), db, sdk.ConsumerLocal, u.ID, authentication.LoadConsumerOptions.WithAuthentifiedUser)

	// Create project
	key := sdk.RandomString(10)
	proj := assets.InsertTestProject(t, db, api.Cache, key, key)

	// add group
	require.NoError(t, group.InsertLinkGroupUser(context.TODO(), db, &group.LinkGroupUser{
		GroupID:            proj.ProjectGroups[0].Group.ID,
		AuthentifiedUserID: u.ID,
		Admin:              true,
	}))
	u.Groups = append(u.Groups, proj.ProjectGroups[0].Group)

	// Create pipeline
	pip := &sdk.Pipeline{
		ProjectID: proj.ID,
		Name:      sdk.RandomString(10),
	}
	assert.NoError(t, pipeline.InsertPipeline(db, pip))

	s := sdk.Stage{
		PipelineID: pip.ID,
		Name:       "foo",
		Enabled:    true,
	}

	assert.NoError(t, pipeline.InsertStage(db, &s))

	// get script action
	script := assets.GetBuiltinOrPluginActionByName(t, db, sdk.ScriptAction)

	j := sdk.Job{
		Enabled:         true,
		PipelineStageID: s.ID,
		Action: sdk.Action{
			Name: "script",
			Actions: []sdk.Action{
				assets.NewAction(script.ID, sdk.Parameter{Name: "script", Value: "echo lol"}),
			},
		},
	}
	assert.NoError(t, pipeline.InsertJob(db, &j, s.ID, pip))

	var errPip error
	pip, errPip = pipeline.LoadPipelineByID(context.TODO(), db, pip.ID, true)
	assert.NoError(t, errPip)

	// Create application
	app := sdk.Application{
		ProjectID: proj.ID,
		Name:      sdk.RandomString(10),
	}
	assert.NoError(t, application.Insert(db, proj.ID, &app))

	// Create workflow
	w := sdk.Workflow{
		Name:       sdk.RandomString(10),
		ProjectID:  proj.ID,
		ProjectKey: proj.Key,
		WorkflowData: sdk.WorkflowData{
			Node: sdk.Node{
				Name: "node1",
				Ref:  "node1",
				Type: sdk.NodeTypePipeline,
				Context: &sdk.NodeContext{
					PipelineID:    pip.ID,
					ApplicationID: app.ID,
				},
			},
		},
	}

	p, err := project.Load(context.TODO(), db, proj.Key, project.LoadOptions.WithPipelines, project.LoadOptions.WithApplications)
	assert.NoError(t, err)
	assert.NoError(t, workflow.Insert(context.TODO(), db, api.Cache, *p, &w))

	workflowDeepPipeline, err := workflow.LoadByID(context.TODO(), db, api.Cache, *p, w.ID, workflow.LoadOptions{DeepPipeline: true})
	assert.NoError(t, err)

	wrDB, errwr := workflow.CreateRun(api.mustDB(), workflowDeepPipeline, nil, u)
	assert.NoError(t, errwr)
	wrDB.Workflow = *workflowDeepPipeline

	_, errmr := workflow.StartWorkflowRun(context.Background(), db, api.Cache, *p, wrDB,
		&sdk.WorkflowRunPostHandlerOption{
			Manual: &sdk.WorkflowNodeRunManual{Username: u.Username},
		},
		consumer, nil)
	assert.NoError(t, errmr)

	ctx := testRunWorkflowCtx{
		user:     u,
		password: pass,
		project:  proj,
		workflow: &w,
		run:      wrDB,
	}
	testRegisterWorker(t, api, db, router, &ctx)
	ctx.worker.JobRunID = &wrDB.WorkflowNodeRuns[w.WorkflowData.Node.ID][0].Stages[0].RunJobs[0].ID
	assert.NoError(t, worker.SetToBuilding(context.TODO(), db, ctx.worker.ID, *ctx.worker.JobRunID, []byte("mysecret")))

	wkFromDB, err := worker.LoadWorkerByNameWithDecryptKey(context.TODO(), db, ctx.worker.Name)
	require.NoError(t, err)
	require.Equal(t, "mysecret", string(wkFromDB.PrivateKey))
}

func TestPostVulnerabilityReportHandler(t *testing.T) {
	api, db, router := newTestAPI(t)

	// Create user
	u, pass := assets.InsertAdminUser(t, db)
	consumer, _ := authentication.LoadConsumerByTypeAndUserID(context.TODO(), db, sdk.ConsumerLocal, u.ID, authentication.LoadConsumerOptions.WithAuthentifiedUser)

	// Create project
	key := sdk.RandomString(10)
	proj := assets.InsertTestProject(t, db, api.Cache, key, key)

	// add group
	require.NoError(t, group.InsertLinkGroupUser(context.TODO(), db, &group.LinkGroupUser{
		GroupID:            proj.ProjectGroups[0].Group.ID,
		AuthentifiedUserID: u.ID,
		Admin:              true,
	}))
	u.Groups = append(u.Groups, proj.ProjectGroups[0].Group)

	// Create pipeline
	pip := &sdk.Pipeline{
		ProjectID: proj.ID,
		Name:      sdk.RandomString(10),
	}
	assert.NoError(t, pipeline.InsertPipeline(db, pip))

	s := sdk.Stage{
		PipelineID: pip.ID,
		Name:       "foo",
		Enabled:    true,
	}

	assert.NoError(t, pipeline.InsertStage(db, &s))

	// get script action
	script := assets.GetBuiltinOrPluginActionByName(t, db, sdk.ScriptAction)

	j := sdk.Job{
		Enabled:         true,
		PipelineStageID: s.ID,
		Action: sdk.Action{
			Name: "script",
			Actions: []sdk.Action{
				assets.NewAction(script.ID, sdk.Parameter{Name: "script", Value: "echo lol"}),
			},
		},
	}
	assert.NoError(t, pipeline.InsertJob(db, &j, s.ID, pip))

	var errPip error
	pip, errPip = pipeline.LoadPipelineByID(context.TODO(), db, pip.ID, true)
	assert.NoError(t, errPip)

	// Create application
	app := sdk.Application{
		ProjectID: proj.ID,
		Name:      sdk.RandomString(10),
	}
	require.NoError(t, application.Insert(db, proj.ID, &app))

	// Create workflow
	w := sdk.Workflow{
		Name:       sdk.RandomString(10),
		ProjectID:  proj.ID,
		ProjectKey: proj.Key,
		WorkflowData: sdk.WorkflowData{
			Node: sdk.Node{
				Name: "node1",
				Ref:  "node1",
				Type: sdk.NodeTypePipeline,
				Context: &sdk.NodeContext{
					PipelineID:    pip.ID,
					ApplicationID: app.ID,
				},
			},
		},
	}

	p, err := project.Load(context.TODO(), db, proj.Key, project.LoadOptions.WithPipelines, project.LoadOptions.WithApplications)
	assert.NoError(t, err)
	assert.NoError(t, workflow.Insert(context.TODO(), db, api.Cache, *p, &w))

	workflowDeepPipeline, err := workflow.LoadByID(context.TODO(), db, api.Cache, *p, w.ID, workflow.LoadOptions{DeepPipeline: true})
	assert.NoError(t, err)

	wrDB, errwr := workflow.CreateRun(api.mustDB(), workflowDeepPipeline, nil, u)
	assert.NoError(t, errwr)
	wrDB.Workflow = *workflowDeepPipeline

	_, errmr := workflow.StartWorkflowRun(context.Background(), db, api.Cache, *p, wrDB,
		&sdk.WorkflowRunPostHandlerOption{
			Manual: &sdk.WorkflowNodeRunManual{Username: u.Username},
		},
		consumer, nil)
	assert.NoError(t, errmr)

	log.Debug("%+v", wrDB.WorkflowNodeRuns)

	// Call post coverage report handler
	// Prepare request
	vars := map[string]string{
		"permJobID": fmt.Sprintf("%d", wrDB.WorkflowNodeRuns[w.WorkflowData.Node.ID][0].Stages[0].RunJobs[0].ID),
	}

	ctx := testRunWorkflowCtx{
		user:     u,
		password: pass,
		project:  proj,
		workflow: &w,
		run:      wrDB,
	}
	testRegisterWorker(t, api, db, router, &ctx)
	ctx.worker.JobRunID = &wrDB.WorkflowNodeRuns[w.WorkflowData.Node.ID][0].Stages[0].RunJobs[0].ID
	assert.NoError(t, worker.SetToBuilding(context.TODO(), db, ctx.worker.ID, *ctx.worker.JobRunID, nil))

	request := sdk.VulnerabilityWorkerReport{
		Vulnerabilities: []sdk.Vulnerability{
			{
				Version:     "1.0.0",
				Title:       "lodash",
				Severity:    "high",
				Origin:      "parsejson>lodash",
				Link:        "",
				FixIn:       "",
				Description: "",
				CVE:         "",
				Component:   "",
				Ignored:     false,
			},
		},
	}

	uri := router.GetRoute("POST", api.postVulnerabilityReportHandler, vars)
	test.NotEmpty(t, uri)
	req := assets.NewJWTAuthentifiedRequest(t, ctx.workerToken, "POST", uri, request)
	rec := httptest.NewRecorder()
	router.Mux.ServeHTTP(rec, req)
	require.Equal(t, 204, rec.Code)
}

func TestInsertNewCodeCoverageReport(t *testing.T) {
	api, db, router := newTestAPI(t)

	// Create user
	u, pass := assets.InsertAdminUser(t, db)

	// Create project
	key := sdk.RandomString(10)
	proj := assets.InsertTestProject(t, db, api.Cache, key, key)

	// add group
	require.NoError(t, group.InsertLinkGroupUser(context.TODO(), db, &group.LinkGroupUser{
		GroupID:            proj.ProjectGroups[0].Group.ID,
		AuthentifiedUserID: u.ID,
		Admin:              true,
	}))
	u.Groups = append(u.Groups, proj.ProjectGroups[0].Group)

	// Add repo manager
	proj.VCSServers = make([]sdk.ProjectVCSServerLink, 0, 1)
	proj.VCSServers = append(proj.VCSServers)

	vcsServer := sdk.ProjectVCSServerLink{
		ProjectID: proj.ID,
		Name:      "repoManServ",
	}
	vcsServer.Set("token", "foo")
	vcsServer.Set("secret", "bar")
	assert.NoError(t, repositoriesmanager.InsertProjectVCSServerLink(context.TODO(), db, &vcsServer))

	// Create pipeline
	pip := &sdk.Pipeline{
		ProjectID: proj.ID,
		Name:      sdk.RandomString(10),
	}
	assert.NoError(t, pipeline.InsertPipeline(db, pip))

	s := sdk.Stage{
		PipelineID: pip.ID,
		Name:       "foo",
		Enabled:    true,
	}

	assert.NoError(t, pipeline.InsertStage(db, &s))

	// get script action
	script := assets.GetBuiltinOrPluginActionByName(t, db, sdk.ScriptAction)

	j := sdk.Job{
		Enabled:         true,
		PipelineStageID: s.ID,
		Action: sdk.Action{
			Name: "script",
			Actions: []sdk.Action{
				assets.NewAction(script.ID, sdk.Parameter{Name: "script", Value: "echo lol"}),
			},
		},
	}
	assert.NoError(t, pipeline.InsertJob(db, &j, s.ID, pip))

	var errPip error
	pip, errPip = pipeline.LoadPipelineByID(context.TODO(), db, pip.ID, true)
	assert.NoError(t, errPip)

	// Create application
	app := sdk.Application{
		ProjectID:          proj.ID,
		Name:               sdk.RandomString(10),
		RepositoryFullname: "foo/bar",
		VCSServer:          "repoManServ",
	}
	require.NoError(t, application.Insert(db, proj.ID, &app))
	require.NoError(t, repositoriesmanager.InsertForApplication(db, &app))

	// Create workflow
	w := sdk.Workflow{
		Name:       sdk.RandomString(10),
		ProjectID:  proj.ID,
		ProjectKey: proj.Key,
		WorkflowData: sdk.WorkflowData{
			Node: sdk.Node{
				Name: "node1",
				Ref:  "node1",
				Type: sdk.NodeTypePipeline,
				Context: &sdk.NodeContext{
					PipelineID:    pip.ID,
					ApplicationID: app.ID,
				},
			},
		},
	}

	p, err := project.Load(context.TODO(), db, proj.Key, project.LoadOptions.WithPipelines, project.LoadOptions.WithApplications)
	require.NoError(t, err)
	require.NoError(t, workflow.Insert(context.TODO(), db, api.Cache, *p, &w))

	allSrv, err := services.LoadAll(context.TODO(), db)
	for _, s := range allSrv {
		if err := services.Delete(db, &s); err != nil {
			t.Fatalf("unable to delete service: %v", err)
		}
	}

	a, _ := assets.InsertService(t, db, "TestInsertNewCodeCoverageReport", sdk.TypeVCS)

	defer func() {
		_ = services.Delete(db, a)
	}()

	//This is a mock for the repositories service
	services.HTTPClient = mock(
		func(r *http.Request) (*http.Response, error) {
			body := new(bytes.Buffer)
			wri := new(http.Response)
			enc := json.NewEncoder(body)
			wri.Body = ioutil.NopCloser(body)

			switch r.URL.String() {
			case "/vcs/repoManServ/repos/foo/bar":
				repo := sdk.VCSRepo{
					ID:           "1",
					Name:         "bar",
					URL:          "url",
					Fullname:     "foo/bar",
					HTTPCloneURL: "",
					Slug:         "",
					SSHCloneURL:  "",
				}
				if err := enc.Encode(repo); err != nil {
					return writeError(wri, err)
				}
			case "/vcs/repoManServ/repos/foo/bar/branches":
				bs := []sdk.VCSBranch{}
				b := sdk.VCSBranch{
					DisplayID: "master",
					Default:   true,
				}
				bs = append(bs, b)
				b2 := sdk.VCSBranch{
					DisplayID: "my-branch",
					Default:   false,
				}
				bs = append(bs, b2)
				if err := enc.Encode(bs); err != nil {
					return writeError(wri, err)
				}
			case "/vcs/repoManServ/repos/foo/bar/branches/?branch=master":
				b := sdk.VCSBranch{
					DisplayID: "master",
					Default:   true,
				}
				if err := enc.Encode(b); err != nil {
					return writeError(wri, err)
				}
			case "/vcs/repoManServ/repos/foo/bar/commits/":
				c := sdk.VCSCommit{
					URL:       "url",
					Message:   "Msg",
					Timestamp: time.Now().Unix(),
					Hash:      "123",
				}
				if err := enc.Encode(c); err != nil {
					return writeError(wri, err)
				}
			case "/vcs/repoManServ/repos/foo/bar/branches/?branch=my-branch":
				b := sdk.VCSBranch{
					DisplayID: "my-branch",
					Default:   true,
				}
				if err := enc.Encode(b); err != nil {
					return writeError(wri, err)
				}
				wri.StatusCode = http.StatusCreated
			}
			return wri, nil
		},
	)

	// Create previous run on default branch
	wrDB, errwr := workflow.CreateRun(api.mustDB(), &w, nil, u)
	assert.NoError(t, errwr)

	workflowWithDeepPipeline, err := workflow.LoadByID(context.TODO(), db, api.Cache, *proj, w.ID, workflow.LoadOptions{DeepPipeline: true})
	assert.NoError(t, err)

	consumer, _ := authentication.LoadConsumerByTypeAndUserID(context.TODO(), db, sdk.ConsumerLocal, u.ID, authentication.LoadConsumerOptions.WithAuthentifiedUser)

	wrDB.Workflow = *workflowWithDeepPipeline
	_, errmr := workflow.StartWorkflowRun(context.Background(), db, api.Cache, *p, wrDB, &sdk.WorkflowRunPostHandlerOption{
		Manual: &sdk.WorkflowNodeRunManual{
			Username: u.Username,
			Payload: map[string]string{
				"git.branch": "master",
			},
		},
	}, consumer, nil)

	assert.NoError(t, errmr)

	// Create previous run on a branch
	wrCB, errwr2 := workflow.CreateRun(api.mustDB(), &w, nil, u)
	assert.NoError(t, errwr2)
	wrCB.Workflow = w
	_, errmr = workflow.StartWorkflowRun(context.Background(), db, api.Cache, *p, wrCB, &sdk.WorkflowRunPostHandlerOption{
		Manual: &sdk.WorkflowNodeRunManual{
			Username: u.Username,
			Payload: map[string]string{
				"git.branch": "my-branch",
			},
		},
	}, consumer, nil)
	assert.NoError(t, errmr)

	// Add a coverage report on default branch node run
	coverateReportDefaultBranch := sdk.WorkflowNodeRunCoverage{
		WorkflowID:        w.ID,
		WorkflowRunID:     wrDB.ID,
		WorkflowNodeRunID: wrDB.WorkflowNodeRuns[w.WorkflowData.Node.ID][0].ID,
		ApplicationID:     app.ID,
		Num:               wrDB.Number,
		Branch:            wrDB.WorkflowNodeRuns[w.WorkflowData.Node.ID][0].VCSBranch,
		Repository:        wrDB.WorkflowNodeRuns[w.WorkflowData.Node.ID][0].VCSRepository,
		Report: coverage.Report{
			CoveredBranches:  20,
			TotalBranches:    30,
			CoveredLines:     20,
			TotalLines:       23,
			TotalFunctions:   25,
			CoveredFunctions: 30,
		},
	}
	assert.NoError(t, workflow.InsertCoverage(db, coverateReportDefaultBranch))

	// Add a coverage report on current branch node run
	coverateReportCurrentBranch := sdk.WorkflowNodeRunCoverage{
		WorkflowID:        w.ID,
		WorkflowRunID:     wrCB.ID,
		WorkflowNodeRunID: wrCB.WorkflowNodeRuns[w.WorkflowData.Node.ID][0].ID,
		ApplicationID:     app.ID,
		Num:               wrCB.Number,
		Branch:            wrCB.WorkflowNodeRuns[w.WorkflowData.Node.ID][0].VCSBranch,
		Repository:        wrCB.WorkflowNodeRuns[w.WorkflowData.Node.ID][0].VCSRepository,
		Report: coverage.Report{
			CoveredBranches:  0,
			TotalBranches:    30,
			CoveredLines:     0,
			TotalLines:       23,
			TotalFunctions:   25,
			CoveredFunctions: 0,
		},
	}
	assert.NoError(t, workflow.InsertCoverage(db, coverateReportCurrentBranch))

	// Run test

	// Create a workflow run
	wrToTest, errwr3 := workflow.CreateRun(api.mustDB(), &w, nil, u)
	assert.NoError(t, errwr3)
	wrToTest.Workflow = *workflowWithDeepPipeline

	_, errT := workflow.StartWorkflowRun(context.Background(), db, api.Cache, *p, wrToTest, &sdk.WorkflowRunPostHandlerOption{
		Manual: &sdk.WorkflowNodeRunManual{
			Username: u.Username,
			Payload: map[string]string{
				"git.branch": "my-branch",
			},
		},
	}, consumer, nil)
	assert.NoError(t, errT)

	wrr, err := workflow.LoadRunByID(db, wrToTest.ID, workflow.LoadRunOptions{})
	assert.NoError(t, err)

	log.Warning(context.Background(), "%s", wrr.Status)
	// Call post coverage report handler
	// Prepare request
	vars := map[string]string{
		"permJobID": fmt.Sprintf("%d", wrr.WorkflowNodeRuns[w.WorkflowData.Node.ID][0].Stages[0].RunJobs[0].ID),
	}

	request := coverage.Report{
		CoveredBranches:  1,
		TotalBranches:    30,
		CoveredLines:     1,
		TotalLines:       23,
		TotalFunctions:   25,
		CoveredFunctions: 1,
	}

	ctx := testRunWorkflowCtx{
		user:     u,
		password: pass,
		project:  proj,
		workflow: &w,
		run:      wrr,
	}
	testRegisterWorker(t, api, db, router, &ctx)
	ctx.worker.JobRunID = &wrr.WorkflowNodeRuns[w.WorkflowData.Node.ID][0].Stages[0].RunJobs[0].ID
	assert.NoError(t, worker.SetToBuilding(context.TODO(), db, ctx.worker.ID, *ctx.worker.JobRunID, nil))

	uri := router.GetRoute("POST", api.postWorkflowJobCoverageResultsHandler, vars)
	test.NotEmpty(t, uri)
	req := assets.NewJWTAuthentifiedRequest(t, ctx.workerToken, "POST", uri, request)
	rec := httptest.NewRecorder()
	router.Mux.ServeHTTP(rec, req)
	require.Equal(t, 204, rec.Code)

	covDB, errL := workflow.LoadCoverageReport(db, wrToTest.WorkflowNodeRuns[w.WorkflowData.Node.ID][0].ID)
	assert.NoError(t, errL)

	require.Equal(t, coverateReportDefaultBranch.Report.CoveredBranches, covDB.Trend.DefaultBranch.CoveredBranches)
}<|MERGE_RESOLUTION|>--- conflicted
+++ resolved
@@ -35,7 +35,6 @@
 	"github.com/ovh/cds/engine/api/test/assets"
 	"github.com/ovh/cds/engine/api/worker"
 	"github.com/ovh/cds/engine/api/workflow"
-	"github.com/ovh/cds/engine/cdn"
 	"github.com/ovh/cds/sdk"
 	"github.com/ovh/cds/sdk/gorpmapping"
 	"github.com/ovh/cds/sdk/log"
@@ -106,13 +105,7 @@
 	app := &sdk.Application{
 		Name: "app-" + sdk.RandomString(10),
 	}
-<<<<<<< HEAD
-	require.NoError(t, application.Insert(api.mustDB(), proj.ID, app))
-=======
-	if err := application.Insert(db, *proj, app); err != nil {
-		t.Fatal(err)
-	}
->>>>>>> 7b09f776
+	require.NoError(t, application.Insert(db, proj.ID, app))
 
 	k := &sdk.ApplicationKey{
 		Name:          "my-app-key",
