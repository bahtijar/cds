--- conflicted
+++ resolved
@@ -181,14 +181,6 @@
 
 	secrets, err := workflow.LoadDecryptSecrets(ctx, tx, workflowRun, noderun)
 	if err != nil {
-<<<<<<< HEAD
-		return nil, sdk.WrapError(err, "Cannot load project variable")
-	}
-
-	secrets, err := workflow.LoadSecrets(ctx, tx, store, noderun, workflowRun, pv)
-	if err != nil {
-=======
->>>>>>> 7b09f776
 		return nil, sdk.WrapError(err, "cannot load secrets")
 	}
 
