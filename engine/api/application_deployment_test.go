--- conflicted
+++ resolved
@@ -15,7 +15,6 @@
 	"github.com/ovh/cds/engine/api/application"
 	"github.com/ovh/cds/engine/api/authentication/builtin"
 	"github.com/ovh/cds/engine/api/integration"
-	"github.com/ovh/cds/engine/api/test"
 	"github.com/ovh/cds/engine/api/test/assets"
 	"github.com/ovh/cds/sdk"
 	"github.com/ovh/cds/sdk/cdsclient"
@@ -30,11 +29,7 @@
 	app := &sdk.Application{
 		Name: sdk.RandomString(10),
 	}
-<<<<<<< HEAD
-	test.NoError(t, application.Insert(api.mustDB(), api.Cache, proj.ID, app))
-=======
-	test.NoError(t, application.Insert(api.mustDB(), *proj, app))
->>>>>>> 2497dfa6
+	require.NoError(t, application.Insert(api.mustDB(), api.Cache, proj.ID, app))
 
 	vars := map[string]string{
 		"permProjectKey":  proj.Key,
@@ -43,7 +38,7 @@
 
 	uri := router.GetRoute("GET", api.getApplicationDeploymentStrategiesConfigHandler, vars)
 	req, err := http.NewRequest("GET", uri, nil)
-	test.NoError(t, err)
+	require.NoError(t, err)
 	assets.AuthentifyRequest(t, req, u, pass)
 
 	// Do the request
@@ -61,17 +56,13 @@
 	app := &sdk.Application{
 		Name: sdk.RandomString(10),
 	}
-<<<<<<< HEAD
-	test.NoError(t, application.Insert(api.mustDB(), api.Cache, proj.ID, app))
-=======
-	test.NoError(t, application.Insert(api.mustDB(), *proj, app))
->>>>>>> 2497dfa6
+	require.NoError(t, application.Insert(api.mustDB(), api.Cache, proj.ID, app))
 
 	pf := sdk.IntegrationModel{
 		Name:       "test-deploy-post-2" + pkey,
 		Deployment: true,
 	}
-	test.NoError(t, integration.InsertModel(db, &pf))
+	require.NoError(t, integration.InsertModel(db, &pf))
 	defer func() { _ = integration.DeleteModel(db, pf.ID) }()
 
 	pp := sdk.ProjectIntegration{
@@ -90,7 +81,7 @@
 			},
 		},
 	}
-	test.NoError(t, integration.InsertIntegration(db, &pp))
+	require.NoError(t, integration.InsertIntegration(db, &pp))
 
 	vars := map[string]string{
 		"permProjectKey":  proj.Key,
@@ -141,7 +132,7 @@
 	assert.Equal(t, 200, w.Code)
 
 	cfg := sdk.IntegrationConfig{}
-	test.NoError(t, json.Unmarshal(w.Body.Bytes(), &cfg))
+	require.NoError(t, json.Unmarshal(w.Body.Bytes(), &cfg))
 	assert.Equal(t, sdk.PasswordPlaceholder, cfg["token"].Value)
 
 	// with clear paswword
@@ -158,7 +149,7 @@
 	assert.Equal(t, 200, w.Code)
 
 	cfg2 := sdk.IntegrationConfig{}
-	test.NoError(t, json.Unmarshal(w.Body.Bytes(), &cfg2))
+	require.NoError(t, json.Unmarshal(w.Body.Bytes(), &cfg2))
 	assert.Equal(t, "my-secret-token-2", cfg2["token"].Value)
 
 	// with clear paswword
@@ -188,17 +179,13 @@
 	app := &sdk.Application{
 		Name: sdk.RandomString(10),
 	}
-<<<<<<< HEAD
-	test.NoError(t, application.Insert(api.mustDB(), api.Cache, proj.ID, app))
-=======
-	test.NoError(t, application.Insert(api.mustDB(), *proj, app))
->>>>>>> 2497dfa6
+	require.NoError(t, application.Insert(api.mustDB(), api.Cache, proj.ID, app))
 
 	pf := sdk.IntegrationModel{
 		Name:       "test-deploy-TwoDifferentIntegrations-2" + pkey,
 		Deployment: true,
 	}
-	test.NoError(t, integration.InsertModel(db, &pf))
+	require.NoError(t, integration.InsertModel(db, &pf))
 	defer func() { _ = integration.DeleteModel(db, pf.ID) }()
 
 	pp := sdk.ProjectIntegration{
@@ -217,7 +204,7 @@
 			},
 		},
 	}
-	test.NoError(t, integration.InsertIntegration(db, &pp))
+	require.NoError(t, integration.InsertIntegration(db, &pp))
 
 	pp2 := sdk.ProjectIntegration{
 		Model:              pf,
@@ -235,7 +222,7 @@
 			},
 		},
 	}
-	test.NoError(t, integration.InsertIntegration(db, &pp2))
+	require.NoError(t, integration.InsertIntegration(db, &pp2))
 
 	vars := map[string]string{
 		"permProjectKey":  proj.Key,
@@ -297,9 +284,8 @@
 	assert.Equal(t, 200, w.Code)
 
 	cfg := map[string]sdk.IntegrationConfig{}
-	test.NoError(t, json.Unmarshal(w.Body.Bytes(), &cfg))
+	require.NoError(t, json.Unmarshal(w.Body.Bytes(), &cfg))
 	assert.Len(t, cfg, 2)
-
 }
 
 func Test_deleteApplicationDeploymentStrategyConfigHandler(t *testing.T) {
@@ -322,11 +308,7 @@
 	app := &sdk.Application{
 		Name: sdk.RandomString(10),
 	}
-<<<<<<< HEAD
-	test.NoError(t, application.Insert(api.mustDB(), api.Cache, proj.ID, app))
-=======
-	test.NoError(t, application.Insert(api.mustDB(), *proj, app))
->>>>>>> 2497dfa6
+	require.NoError(t, application.Insert(api.mustDB(), api.Cache, proj.ID, app))
 
 	pf := sdk.IntegrationModel{
 		Name:       "test-deploy-3" + pkey,
@@ -342,7 +324,7 @@
 			},
 		},
 	}
-	test.NoError(t, integration.InsertModel(api.mustDB(), &pf))
+	require.NoError(t, integration.InsertModel(api.mustDB(), &pf))
 	defer func() { _ = integration.DeleteModel(api.mustDB(), pf.ID) }()
 
 	pp := sdk.ProjectIntegration{
@@ -351,7 +333,7 @@
 		IntegrationModelID: pf.ID,
 		ProjectID:          proj.ID,
 	}
-	test.NoError(t, integration.InsertIntegration(api.mustDB(), &pp))
+	require.NoError(t, integration.InsertIntegration(api.mustDB(), &pp))
 
 	sdkclient := cdsclient.NewProviderClient(cdsclient.ProviderConfig{
 		Host:  tsURL,
@@ -364,10 +346,10 @@
 			Value: "my-secret-token-2",
 		},
 	})
-	test.NoError(t, err)
+	require.NoError(t, err)
 
 	cfg, err := application.LoadDeploymentStrategies(api.mustDB(), app.ID, true)
-	test.NoError(t, err)
+	require.NoError(t, err)
 
 	var assertCfg = func(key string, cfg sdk.IntegrationConfig, expected sdk.IntegrationConfigValue) {
 		actual, has := cfg[key]
