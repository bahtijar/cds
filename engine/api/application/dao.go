--- conflicted
+++ resolved
@@ -24,198 +24,39 @@
 	}
 }
 
-<<<<<<< HEAD
-func getAll(ctx context.Context, db gorp.SqlExecutor, opts []LoadOptionFunc, query string, args ...interface{}) ([]sdk.Application, error) {
+func getAll(ctx context.Context, db gorp.SqlExecutor, query gorpmapping.Query, opts ...LoadOptionFunc) ([]sdk.Application, error) {
 	var res []dbApplication
-	if _, err := db.Select(&res, query, args...); err != nil {
-		if err == sql.ErrNoRows {
-			return nil, sdk.WrapError(sdk.ErrApplicationNotFound, "application.loadapplications")
-		}
-		return nil, sdk.WrapError(err, "application.loadapplications")
+	if err := gorpmapping.GetAll(ctx, db, query, &res, gorpmapping.GetOptions.WithDecryption); err != nil {
+		return nil, err
 	}
 
 	apps := make([]sdk.Application, len(res))
 	for i := range res {
+		isValid, err := gorpmapping.CheckSignature(res[i], res[i].Signature)
+		if err != nil {
+			return nil, err
+		}
+		if !isValid {
+			log.Error(ctx, "application.loadApplications> application %d data corrupted", res[i].ID)
+			continue
+		}
+
 		a := &res[i]
-		if err := a.PostGet(db); err != nil {
-			return nil, sdk.WrapError(err, "application.loadapplications")
-		}
-		app, err := unwrap(ctx, db, opts, a)
+		app, err := unwrap(ctx, db, a, opts...)
 		if err != nil {
 			return nil, sdk.WrapError(err, "application.loadapplications")
 		}
+
+		//By default all vcds_strategy password are masked
+		app.RepositoryStrategy.Password = sdk.PasswordPlaceholder
 		apps[i] = *app
 	}
 
 	return apps, nil
 }
 
-func get(ctx context.Context, db gorp.SqlExecutor, opts []LoadOptionFunc, query string, args ...interface{}) (*sdk.Application, error) {
-	dbApp := dbApplication{}
-	if err := db.SelectOne(&dbApp, query, args...); err != nil {
-		if err == sql.ErrNoRows {
-			return nil, sdk.WithStack(sdk.ErrApplicationNotFound)
-		}
-		return nil, sdk.WrapError(err, "application.load")
-	}
-	return unwrap(ctx, db, opts, &dbApp)
-}
-
-func unwrap(ctx context.Context, db gorp.SqlExecutor, opts []LoadOptionFunc, dbApp *dbApplication) (*sdk.Application, error) {
-	app := sdk.Application(*dbApp)
-	for _, f := range opts {
-		if err := f(ctx, db, &app); err != nil {
-			return nil, err
-		}
-	}
-	return &app, nil
-=======
-// LoadOptionFunc is a type for all options in LoadOptions
-type LoadOptionFunc *func(gorp.SqlExecutor, *sdk.Application) error
-
-// LoadOptions provides all options on project loads functions
-var LoadOptions = struct {
-	Default                        LoadOptionFunc
-	WithVariables                  LoadOptionFunc
-	WithVariablesWithClearPassword LoadOptionFunc
-	WithKeys                       LoadOptionFunc
-	WithClearKeys                  LoadOptionFunc
-	WithDeploymentStrategies       LoadOptionFunc
-	WithClearDeploymentStrategies  LoadOptionFunc
-	WithVulnerabilities            LoadOptionFunc
-	WithIcon                       LoadOptionFunc
-}{
-	Default:                        &loadDefaultDependencies,
-	WithVariables:                  &loadVariables,
-	WithVariablesWithClearPassword: &loadVariablesWithClearPassword,
-	WithKeys:                       &loadKeys,
-	WithClearKeys:                  &loadClearKeys,
-	WithDeploymentStrategies:       &loadDeploymentStrategies,
-	WithClearDeploymentStrategies:  &loadDeploymentStrategiesWithClearPassword,
-	WithVulnerabilities:            &loadVulnerabilities,
-	WithIcon:                       &loadIcon,
->>>>>>> 2497dfa6
-}
-
-// Exists checks if an application given its name exists
-func Exists(db gorp.SqlExecutor, projectKey, appName string) (bool, error) {
-	count, err := db.SelectInt("SELECT count(1) FROM application join project ON project.id = application.project_id WHERE project.projectkey = $1 AND application.name = $2", projectKey, appName)
-	if err != nil {
-		return false, err
-	}
-	return count == 1, nil
-}
-
-<<<<<<< HEAD
-// LoadAllByProjectIDAndRepository load all application where repository match given one.
-func LoadAllByProjectIDAndRepository(ctx context.Context, db gorp.SqlExecutor, projectID int64, repo string) ([]sdk.Application, error) {
-	query := fmt.Sprintf(`
-    SELECT %s
-    FROM application
-    WHERE project_id = $1
-    AND from_repository = $2
-  `, appRows)
-	args := []interface{}{projectID, repo}
-	return getAll(ctx, db, nil, query, args...)
-}
-
-// LoadByProjectIDAndName load an application from DB.
-func LoadByProjectIDAndName(ctx context.Context, db gorp.SqlExecutor, projectID int64, name string, opts ...LoadOptionFunc) (*sdk.Application, error) {
-	query := fmt.Sprintf(`
-    SELECT %s
-    FROM application
-    WHERE project_id = $1
-    AND name = $2
-  `, appRows)
-	args := []interface{}{projectID, name}
-	return get(ctx, db, opts, query, args...)
-}
-
-// LoadByID load an application from DB.
-func LoadByID(ctx context.Context, db gorp.SqlExecutor, id int64, opts ...LoadOptionFunc) (*sdk.Application, error) {
-	query := fmt.Sprintf(`
-    SELECT %s
-    FROM application
-    WHERE application.id = $1
-  `, appRows)
-	return get(ctx, db, opts, query, id)
-=======
-// LoadByName load an application from DB
-func LoadByName(db gorp.SqlExecutor, projectKey, appName string, opts ...LoadOptionFunc) (*sdk.Application, error) {
-	query := gorpmapping.NewQuery(`
-		SELECT application.*
-		FROM application
-		JOIN project ON project.id = application.project_id
-		WHERE project.projectkey = $1
-		AND application.name = $2`).Args(projectKey, appName)
-	return get(context.Background(), db, projectKey, opts, query)
-}
-
-// LoadByNameWithClearVCSStrategyPassword load an application from DB
-func LoadByNameWithClearVCSStrategyPassword(db gorp.SqlExecutor, projectKey, appName string, opts ...LoadOptionFunc) (*sdk.Application, error) {
-	query := gorpmapping.NewQuery(`
-		SELECT application.*
-		FROM application
-		JOIN project ON project.id = application.project_id
-		WHERE project.projectkey = $1
-		AND application.name = $2`).Args(projectKey, appName)
-	return getWithClearVCSStrategyPassword(context.Background(), db, projectKey, opts, query)
-}
-
-func LoadByIDWithClearVCSStrategyPassword(db gorp.SqlExecutor, id int64, opts ...LoadOptionFunc) (*sdk.Application, error) {
-	query := gorpmapping.NewQuery(`
-                SELECT application.*
-                FROM application
-                WHERE application.id = $1`).Args(id)
-	return getWithClearVCSStrategyPassword(context.Background(), db, "", opts, query)
-}
-
-// LoadByID load an application from DB
-func LoadByID(db gorp.SqlExecutor, id int64, opts ...LoadOptionFunc) (*sdk.Application, error) {
-	query := gorpmapping.NewQuery(`
-                SELECT application.*
-                FROM application
-                WHERE application.id = $1`).Args(id)
-	return get(context.Background(), db, "", opts, query)
->>>>>>> 2497dfa6
-}
-
-// LoadByWorkflowID loads applications from database for a given workflow id
-func LoadByWorkflowID(db gorp.SqlExecutor, workflowID int64) ([]sdk.Application, error) {
-<<<<<<< HEAD
-	apps := []sdk.Application{}
-	query := fmt.Sprintf(`
-    SELECT DISTINCT %s
-	  FROM application
-		JOIN w_node_context ON w_node_context.application_id = application.id
-		JOIN w_node ON w_node.id = w_node_context.node_id
-		JOIN workflow ON workflow.id = w_node.workflow_id
-    WHERE workflow.id = $1
-  `, appRows)
-	if _, err := db.Select(&apps, query, workflowID); err != nil {
-		if err == sql.ErrNoRows {
-			return apps, nil
-		}
-		return nil, sdk.WrapError(err, "Unable to load applications linked to workflow id %d", workflowID)
-	}
-	return apps, nil
-}
-
-// Insert add an application id database
-func Insert(db gorp.SqlExecutor, store cache.Store, projectID int64, app *sdk.Application) error {
-=======
-	query := gorpmapping.NewQuery(`
-	SELECT DISTINCT application.*
-	FROM application
-	JOIN w_node_context ON w_node_context.application_id = application.id
-	JOIN w_node ON w_node.id = w_node_context.node_id
-	JOIN workflow ON workflow.id = w_node.workflow_id
-	WHERE workflow.id = $1`).Args(workflowID)
-	return getAll(context.Background(), db, nil, query)
-}
-
-func get(ctx context.Context, db gorp.SqlExecutor, key string, opts []LoadOptionFunc, query gorpmapping.Query) (*sdk.Application, error) {
-	app, err := getWithClearVCSStrategyPassword(ctx, db, key, opts, query)
+func get(ctx context.Context, db gorp.SqlExecutor, query gorpmapping.Query, opts ...LoadOptionFunc) (*sdk.Application, error) {
+	app, err := getWithClearVCSStrategyPassword(ctx, db, query, opts...)
 	if err != nil {
 		return nil, err
 	}
@@ -224,7 +65,7 @@
 	return app, nil
 }
 
-func getWithClearVCSStrategyPassword(ctx context.Context, db gorp.SqlExecutor, key string, opts []LoadOptionFunc, query gorpmapping.Query) (*sdk.Application, error) {
+func getWithClearVCSStrategyPassword(ctx context.Context, db gorp.SqlExecutor, query gorpmapping.Query, opts ...LoadOptionFunc) (*sdk.Application, error) {
 	dbApp := dbApplication{}
 	// Allways load with decryption to get all the data for vcs_strategy
 	found, err := gorpmapping.Get(ctx, db, query, &dbApp, gorpmapping.GetOptions.WithDecryption)
@@ -242,11 +83,10 @@
 		log.Error(context.Background(), "application.get> application %d data corrupted", dbApp.ID)
 		return nil, sdk.WithStack(sdk.ErrNotFound)
 	}
-	dbApp.ProjectKey = key
-	return unwrap(db, opts, &dbApp)
-}
-
-func unwrap(db gorp.SqlExecutor, opts []LoadOptionFunc, dbApp *dbApplication) (*sdk.Application, error) {
+	return unwrap(ctx, db, &dbApp, opts...)
+}
+
+func unwrap(ctx context.Context, db gorp.SqlExecutor, dbApp *dbApplication, opts ...LoadOptionFunc) (*sdk.Application, error) {
 	app := &dbApp.Application
 	if app.ProjectKey == "" {
 		pkey, errP := db.SelectStr("SELECT projectkey FROM project WHERE id = $1", app.ProjectID)
@@ -257,16 +97,90 @@
 	}
 
 	for _, f := range opts {
-		if err := (*f)(db, app); err != nil && sdk.Cause(err) != sql.ErrNoRows {
+		if err := f(ctx, db, app); err != nil && sdk.Cause(err) != sql.ErrNoRows {
 			return nil, sdk.WrapError(err, "application.unwrap")
 		}
 	}
 	return app, nil
 }
 
+// Exists checks if an application given its name exists
+func Exists(db gorp.SqlExecutor, projectKey, appName string) (bool, error) {
+	count, err := db.SelectInt("SELECT count(1) FROM application join project ON project.id = application.project_id WHERE project.projectkey = $1 AND application.name = $2", projectKey, appName)
+	if err != nil {
+		return false, err
+	}
+	return count == 1, nil
+}
+
+// LoadAllByProjectIDAndRepository load all application where repository match given one.
+func LoadAllByProjectIDAndRepository(ctx context.Context, db gorp.SqlExecutor, projectID int64, repo string, opts ...LoadOptionFunc) ([]sdk.Application, error) {
+	query := gorpmapping.NewQuery(`
+    SELECT *
+    FROM application
+    WHERE project_id = $1
+    AND from_repository = $2
+  `).Args(projectID, repo)
+	return getAll(ctx, db, query, opts...)
+}
+
+// LoadByProjectIDAndName load an application from DB.
+func LoadByProjectIDAndName(ctx context.Context, db gorp.SqlExecutor, projectID int64, name string, opts ...LoadOptionFunc) (*sdk.Application, error) {
+	query := gorpmapping.NewQuery(`
+		SELECT *
+		FROM application
+		WHERE project_id = $1
+    AND name = $2
+  `).Args(projectID, name)
+	return get(ctx, db, query, opts...)
+}
+
+// LoadByProjectIDAndNameWithClearVCSStrategyPassword load an application from DB.
+func LoadByProjectIDAndNameWithClearVCSStrategyPassword(ctx context.Context, db gorp.SqlExecutor, projectID int64, name string, opts ...LoadOptionFunc) (*sdk.Application, error) {
+	query := gorpmapping.NewQuery(`
+		SELECT *
+		FROM application
+		WHERE project_id = $1
+    AND name = $2
+  `).Args(projectID, name)
+	return getWithClearVCSStrategyPassword(ctx, db, query, opts...)
+}
+
+// LoadByID load an application from DB.
+func LoadByID(ctx context.Context, db gorp.SqlExecutor, id int64, opts ...LoadOptionFunc) (*sdk.Application, error) {
+	query := gorpmapping.NewQuery(`
+    SELECT *
+    FROM application
+    WHERE id = $1
+  `).Args(id)
+	return get(ctx, db, query, opts...)
+}
+
+// LoadByIDWithClearVCSStrategyPassword .
+func LoadByIDWithClearVCSStrategyPassword(ctx context.Context, db gorp.SqlExecutor, id int64, opts ...LoadOptionFunc) (*sdk.Application, error) {
+	query := gorpmapping.NewQuery(`
+    SELECT *
+    FROM application
+    WHERE id = $1
+  `).Args(id)
+	return getWithClearVCSStrategyPassword(ctx, db, query, opts...)
+}
+
+// LoadByWorkflowID loads applications from database for a given workflow id
+func LoadByWorkflowID(ctx context.Context, db gorp.SqlExecutor, workflowID int64) ([]sdk.Application, error) {
+	query := gorpmapping.NewQuery(`
+	  SELECT DISTINCT application.*
+	  FROM application
+	  JOIN w_node_context ON w_node_context.application_id = application.id
+	  JOIN w_node ON w_node.id = w_node_context.node_id
+	  JOIN workflow ON workflow.id = w_node.workflow_id
+    WHERE workflow.id = $1
+  `).Args(workflowID)
+	return getAll(ctx, db, query)
+}
+
 // Insert add an application id database
-func Insert(db gorp.SqlExecutor, proj sdk.Project, app *sdk.Application) error {
->>>>>>> 2497dfa6
+func Insert(db gorp.SqlExecutor, projectID int64, app *sdk.Application) error {
 	if err := app.IsValid(); err != nil {
 		return sdk.WrapError(err, "application is not valid")
 	}
@@ -301,9 +215,9 @@
 }
 
 // Update updates application id database
-func Update(db gorp.SqlExecutor, app *sdk.Application) error {
+func Update(ctx context.Context, db gorp.SqlExecutor, app *sdk.Application) error {
 	if app.RepositoryStrategy.Password == sdk.PasswordPlaceholder {
-		appTmp, err := LoadByIDWithClearVCSStrategyPassword(db, app.ID)
+		appTmp, err := LoadByIDWithClearVCSStrategyPassword(ctx, db, app.ID)
 		if err != nil {
 			return err
 		}
@@ -330,27 +244,15 @@
 	return nil
 }
 
-<<<<<<< HEAD
 // LoadAll returns all applications.
 func LoadAll(ctx context.Context, db gorp.SqlExecutor, projectID int64, opts ...LoadOptionFunc) ([]sdk.Application, error) {
-	query := fmt.Sprintf(`
-		SELECT %s
-		FROM application
-		WHERE project_id = $1
-		ORDER BY name ASC`, appRows)
-	return getAll(ctx, db, opts, query, projectID)
-=======
-// LoadAll returns all applications
-func LoadAll(db gorp.SqlExecutor, key string, opts ...LoadOptionFunc) ([]sdk.Application, error) {
-	query := gorpmapping.NewQuery(`
-	SELECT application.*
-	FROM application
-	JOIN project ON project.id = application.project_id
-	WHERE project.projectkey = $1
-	ORDER BY application.name ASC`).Args(key)
-
-	return getAll(context.Background(), db, opts, query)
->>>>>>> 2497dfa6
+	query := gorpmapping.NewQuery(`
+    SELECT *
+    FROM application
+    WHERE project_id = $1
+    ORDER BY name ASC
+  `).Args(projectID)
+	return getAll(context.Background(), db, query, opts...)
 }
 
 // LoadAllNames returns all application names
@@ -372,42 +274,7 @@
 	return res, nil
 }
 
-<<<<<<< HEAD
-// LoadIcon return application icon given his application id.
-=======
-func getAll(ctx context.Context, db gorp.SqlExecutor, opts []LoadOptionFunc, query gorpmapping.Query) ([]sdk.Application, error) {
-	var res []dbApplication
-	if err := gorpmapping.GetAll(ctx, db, query, &res, gorpmapping.GetOptions.WithDecryption); err != nil {
-		return nil, err
-	}
-
-	apps := make([]sdk.Application, len(res))
-	for i := range res {
-		isValid, err := gorpmapping.CheckSignature(res[i], res[i].Signature)
-		if err != nil {
-			return nil, err
-		}
-		if !isValid {
-			log.Error(ctx, "application.loadApplications> application %d data corrupted", res[i].ID)
-			continue
-		}
-
-		a := &res[i]
-		app, err := unwrap(db, opts, a)
-		if err != nil {
-			return nil, sdk.WrapError(err, "application.loadapplications")
-		}
-
-		//By default all vcds_strategy password are masked
-		app.RepositoryStrategy.Password = sdk.PasswordPlaceholder
-		apps[i] = *app
-	}
-
-	return apps, nil
-}
-
 // LoadIcon return application icon given his application id
->>>>>>> 2497dfa6
 func LoadIcon(db gorp.SqlExecutor, appID int64) (string, error) {
 	icon, err := db.SelectStr("SELECT icon FROM application WHERE id = $1", appID)
 	return icon, sdk.WithStack(err)
