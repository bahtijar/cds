package application

import (
	"context"
	"database/sql"
	"time"

	"github.com/lib/pq"

	"github.com/go-gorp/gorp"

	"github.com/ovh/cds/sdk"
	"github.com/ovh/cds/sdk/gorpmapping"
	"github.com/ovh/cds/sdk/log"
)

type dbApplication struct {
	gorpmapping.SignedEntity
	sdk.Application
}

func (e dbApplication) Canonical() gorpmapping.CanonicalForms {
	var _ = []interface{}{e.ProjectID, e.Name}
	return gorpmapping.CanonicalForms{
		"{{print .ProjectID}}{{.Name}}",
	}
}

func getAll(ctx context.Context, db gorp.SqlExecutor, query gorpmapping.Query, opts ...LoadOptionFunc) ([]sdk.Application, error) {
	var as []dbApplication
	if err := gorpmapping.GetAll(ctx, db, query, &as, gorpmapping.GetOptions.WithDecryption); err != nil {
		return nil, err
	}

	verifiedApplications := make([]*sdk.Application, 0, len(as))
	for i := range as {
		isValid, err := gorpmapping.CheckSignature(as[i], as[i].Signature)
		if err != nil {
			return nil, err
		}
		if !isValid {
			log.Error(ctx, "application.getAll> application %d data corrupted", as[i].ID)
			continue
		}
		verifiedApplications = append(verifiedApplications, &as[i].Application)
	}

	if len(verifiedApplications) > 0 {
		for i := range opts {
			if err := opts[i](ctx, db, verifiedApplications...); err != nil {
				return nil, err
			}
		}
	}

	apps := make([]sdk.Application, len(verifiedApplications))
	for i := range verifiedApplications {
		apps[i] = *verifiedApplications[i]

		// By default all vcds_strategy password are masked
		apps[i].RepositoryStrategy.Password = sdk.PasswordPlaceholder
	}

	return apps, nil
}

func get(ctx context.Context, db gorp.SqlExecutor, query gorpmapping.Query, opts ...LoadOptionFunc) (*sdk.Application, error) {
	app, err := getWithClearVCSStrategyPassword(ctx, db, query, opts...)
	if err != nil {
		return nil, err
	}
	app.RepositoryStrategy.Password = sdk.PasswordPlaceholder
	app.RepositoryStrategy.SSHKeyContent = ""
	return app, nil
}

func getWithClearVCSStrategyPassword(ctx context.Context, db gorp.SqlExecutor, query gorpmapping.Query, opts ...LoadOptionFunc) (*sdk.Application, error) {
	dbApp := dbApplication{}

	// Allways load with decryption to get all the data for vcs_strategy
	found, err := gorpmapping.Get(ctx, db, query, &dbApp, gorpmapping.GetOptions.WithDecryption)
	if err != nil {
		return nil, err
	}
	if !found {
		return nil, sdk.WithStack(sdk.ErrNotFound)
	}

	isValid, err := gorpmapping.CheckSignature(dbApp, dbApp.Signature)
	if err != nil {
		return nil, err
	}
	if !isValid {
		log.Error(context.Background(), "application.get> application %d data corrupted", dbApp.ID)
		return nil, sdk.WithStack(sdk.ErrNotFound)
	}

	app := dbApp.Application

	for i := range opts {
		if err := opts[i](ctx, db, &app); err != nil {
			return nil, err
		}
	}

	return &app, nil
}

// Exists checks if an application given its name exists
func Exists(db gorp.SqlExecutor, projectKey, appName string) (bool, error) {
	count, err := db.SelectInt("SELECT count(1) FROM application join project ON project.id = application.project_id WHERE project.projectkey = $1 AND application.name = $2", projectKey, appName)
	if err != nil {
		return false, err
	}
	return count == 1, nil
}

// LoadAllByProjectKeyAndRepository load all application where repository match given one.
func LoadAllByProjectKeyAndRepository(ctx context.Context, db gorp.SqlExecutor, projectKey string, repo string, opts ...LoadOptionFunc) ([]sdk.Application, error) {
	query := gorpmapping.NewQuery(`
    SELECT application.*
    FROM application
    JOIN project ON project.id = application.project_id
    WHERE project.projectkey = $1
    AND application.from_repository = $2
  `).Args(projectKey, repo)
	return getAll(ctx, db, query, opts...)
}

// LoadByProjectKeyAndName load an application from DB.
func LoadByProjectKeyAndName(ctx context.Context, db gorp.SqlExecutor, projectKey string, name string, opts ...LoadOptionFunc) (*sdk.Application, error) {
	query := gorpmapping.NewQuery(`
    SELECT application.*
		FROM application
		JOIN project ON project.id = application.project_id
		WHERE project.projectkey = $1
		AND application.name = $2
  `).Args(projectKey, name)
	return get(ctx, db, query, opts...)
}

// LoadByProjectKeyAndNameWithClearVCSStrategyPassword load an application from DB.
func LoadByProjectKeyAndNameWithClearVCSStrategyPassword(ctx context.Context, db gorp.SqlExecutor, projectKey string, name string, opts ...LoadOptionFunc) (*sdk.Application, error) {
	query := gorpmapping.NewQuery(`
    SELECT application.*
    FROM application
    JOIN project ON project.id = application.project_id
    WHERE project.projectkey = $1
    AND application.name = $2
  `).Args(projectKey, name)
	return getWithClearVCSStrategyPassword(ctx, db, query, opts...)
}

// LoadByID load an application from DB.
func LoadByID(ctx context.Context, db gorp.SqlExecutor, id int64, opts ...LoadOptionFunc) (*sdk.Application, error) {
	query := gorpmapping.NewQuery(`
    SELECT *
    FROM application
    WHERE id = $1
  `).Args(id)
	return get(ctx, db, query, opts...)
}

// LoadByIDWithClearVCSStrategyPassword .
func LoadByIDWithClearVCSStrategyPassword(ctx context.Context, db gorp.SqlExecutor, id int64, opts ...LoadOptionFunc) (*sdk.Application, error) {
	query := gorpmapping.NewQuery(`
    SELECT *
    FROM application
    WHERE id = $1
  `).Args(id)
	return getWithClearVCSStrategyPassword(ctx, db, query, opts...)
}

// LoadByWorkflowID loads applications from database for a given workflow id
func LoadByWorkflowID(ctx context.Context, db gorp.SqlExecutor, workflowID int64) ([]sdk.Application, error) {
	query := gorpmapping.NewQuery(`
	  SELECT DISTINCT application.*
	  FROM application
	  JOIN w_node_context ON w_node_context.application_id = application.id
	  JOIN w_node ON w_node.id = w_node_context.node_id
	  JOIN workflow ON workflow.id = w_node.workflow_id
    WHERE workflow.id = $1
  `).Args(workflowID)
	return getAll(ctx, db, query)
}

// Insert add an application id database
<<<<<<< HEAD
func Insert(db gorp.SqlExecutor, projectID int64, app *sdk.Application) error {
=======
func Insert(db gorpmapping.SqlExecutorWithTx, proj sdk.Project, app *sdk.Application) error {
>>>>>>> 7b09f776
	if err := app.IsValid(); err != nil {
		return sdk.WrapError(err, "application is not valid")
	}

	app.ProjectID = projectID
	app.LastModified = time.Now()
	copyVCSStrategy := app.RepositoryStrategy

	dbApp := dbApplication{Application: *app}
	if err := gorpmapping.InsertAndSign(context.Background(), db, &dbApp); err != nil {
		return sdk.WrapError(err, "application.Insert %s(%d)", app.Name, app.ID)
	}
	*app = dbApp.Application
	// Reset the vcs_stragegy except the passowrd because it as been erased by the encryption layed
	app.RepositoryStrategy = copyVCSStrategy
	app.RepositoryStrategy.Password = sdk.PasswordPlaceholder
	app.RepositoryStrategy.SSHKeyContent = ""

	return nil
}

// Update updates application id database
<<<<<<< HEAD
func Update(ctx context.Context, db gorp.SqlExecutor, app *sdk.Application) error {
=======
func Update(db gorpmapping.SqlExecutorWithTx, app *sdk.Application) error {
>>>>>>> 7b09f776
	if app.RepositoryStrategy.Password == sdk.PasswordPlaceholder {
		appTmp, err := LoadByIDWithClearVCSStrategyPassword(ctx, db, app.ID)
		if err != nil {
			return err
		}
		app.RepositoryStrategy.Password = appTmp.RepositoryStrategy.Password
	}
	if app.RepositoryStrategy.ConnectionType == "ssh" {
		app.RepositoryStrategy.Password = ""
	}

	var copyVCSStrategy = app.RepositoryStrategy

	if err := app.IsValid(); err != nil {
		return sdk.WrapError(err, "application is not valid")
	}
	app.LastModified = time.Now()
	dbApp := dbApplication{Application: *app}
	if err := gorpmapping.UpdateAndSign(context.Background(), db, &dbApp); err != nil {
		return sdk.WrapError(err, "application.Update %s(%d)", app.Name, app.ID)
	}
	// Reset the vcs_stragegy except the passowrd because it as been erased by the encryption layed
	app.RepositoryStrategy = copyVCSStrategy
	app.RepositoryStrategy.Password = sdk.PasswordPlaceholder
	app.RepositoryStrategy.SSHKeyContent = ""
	return nil
}

// LoadAllByProjectKey returns all applications.
func LoadAllByProjectKey(ctx context.Context, db gorp.SqlExecutor, projectKey string, opts ...LoadOptionFunc) ([]sdk.Application, error) {
	query := gorpmapping.NewQuery(`
    SELECT application.*
    FROM application
		JOIN project ON project.id = application.project_id
		WHERE project.projectkey = $1
    ORDER BY name ASC
  `).Args(projectKey)
	return getAll(ctx, db, query, opts...)
}

// LoadAllByIDsWithDecryption returns all applications with clear vcs strategy
func LoadAllByIDsWithDecryption(db gorp.SqlExecutor, ids []int64, opts ...LoadOptionFunc) ([]sdk.Application, error) {
	query := gorpmapping.NewQuery(`
	SELECT application.*
	FROM application
	WHERE application.id = ANY($1)`).Args(pq.Int64Array(ids))
	return getAllWithClearVCS(context.Background(), db, opts, query)
}

// LoadAllByIDs returns all applications
func LoadAllByIDs(ctx context.Context, db gorp.SqlExecutor, ids []int64, opts ...LoadOptionFunc) ([]sdk.Application, error) {
	query := gorpmapping.NewQuery(`
    SELECT application.*
    FROM application
    WHERE application.id = ANY($1)
    ORDER BY application.name ASC
  `).Args(pq.Int64Array(ids))
	return getAll(ctx, db, query, opts...)
}

// LoadAllNames returns all application names
func LoadAllNames(db gorp.SqlExecutor, projectKey string) (sdk.IDNames, error) {
	query := `
		SELECT application.id, application.name, application.description, application.icon
    FROM application
		JOIN project ON project.id = application.project_id
		WHERE project.projectkey = $1
    ORDER BY application.name ASC
  `

	var res sdk.IDNames
	if _, err := db.Select(&res, query, projectKey); err != nil {
		if err == sql.ErrNoRows {
			return res, nil
		}
		return nil, sdk.WrapError(err, "application.loadapplicationnames")
	}

	return res, nil
}

<<<<<<< HEAD
=======
func getAllWithClearVCS(ctx context.Context, db gorp.SqlExecutor, opts []LoadOptionFunc, query gorpmapping.Query) ([]sdk.Application, error) {
	var res []dbApplication
	if err := gorpmapping.GetAll(ctx, db, query, &res, gorpmapping.GetOptions.WithDecryption); err != nil {
		return nil, err
	}

	apps := make([]sdk.Application, len(res))
	for i := range res {
		isValid, err := gorpmapping.CheckSignature(res[i], res[i].Signature)
		if err != nil {
			return nil, err
		}
		if !isValid {
			log.Error(ctx, "application.getAllWithClearVCS> application %d data corrupted", res[i].ID)
			continue
		}
		a := &res[i]
		app, err := unwrap(db, opts, a)
		if err != nil {
			return nil, sdk.WrapError(err, "application.getAllWithClearVCS")
		}
		apps[i] = *app
	}
	return apps, nil
}

func getAll(ctx context.Context, db gorp.SqlExecutor, opts []LoadOptionFunc, query gorpmapping.Query) ([]sdk.Application, error) {
	var res []dbApplication
	if err := gorpmapping.GetAll(ctx, db, query, &res, gorpmapping.GetOptions.WithDecryption); err != nil {
		return nil, err
	}

	apps := make([]sdk.Application, len(res))
	for i := range res {
		isValid, err := gorpmapping.CheckSignature(res[i], res[i].Signature)
		if err != nil {
			return nil, err
		}
		if !isValid {
			log.Error(ctx, "application.getAll> application %d data corrupted", res[i].ID)
			continue
		}

		a := &res[i]
		app, err := unwrap(db, opts, a)
		if err != nil {
			return nil, sdk.WrapError(err, "application.getAll")
		}

		app.RepositoryStrategy.Password = sdk.PasswordPlaceholder
		apps[i] = *app
	}

	return apps, nil
}

>>>>>>> 7b09f776
// LoadIcon return application icon given his application id
func LoadIcon(db gorp.SqlExecutor, appID int64) (string, error) {
	icon, err := db.SelectStr("SELECT icon FROM application WHERE id = $1", appID)
	return icon, sdk.WithStack(err)
}<|MERGE_RESOLUTION|>--- conflicted
+++ resolved
@@ -27,6 +27,20 @@
 }
 
 func getAll(ctx context.Context, db gorp.SqlExecutor, query gorpmapping.Query, opts ...LoadOptionFunc) ([]sdk.Application, error) {
+	apps, err := getAllWithClearVCS(ctx, db, query, opts...)
+	if err != nil {
+		return nil, err
+	}
+
+	for i := range apps {
+		// By default all vcs_strategy password are masked
+		apps[i].RepositoryStrategy.Password = sdk.PasswordPlaceholder
+	}
+
+	return apps, nil
+}
+
+func getAllWithClearVCS(ctx context.Context, db gorp.SqlExecutor, query gorpmapping.Query, opts ...LoadOptionFunc) ([]sdk.Application, error) {
 	var as []dbApplication
 	if err := gorpmapping.GetAll(ctx, db, query, &as, gorpmapping.GetOptions.WithDecryption); err != nil {
 		return nil, err
@@ -56,9 +70,6 @@
 	apps := make([]sdk.Application, len(verifiedApplications))
 	for i := range verifiedApplications {
 		apps[i] = *verifiedApplications[i]
-
-		// By default all vcds_strategy password are masked
-		apps[i].RepositoryStrategy.Password = sdk.PasswordPlaceholder
 	}
 
 	return apps, nil
@@ -185,11 +196,7 @@
 }
 
 // Insert add an application id database
-<<<<<<< HEAD
-func Insert(db gorp.SqlExecutor, projectID int64, app *sdk.Application) error {
-=======
-func Insert(db gorpmapping.SqlExecutorWithTx, proj sdk.Project, app *sdk.Application) error {
->>>>>>> 7b09f776
+func Insert(db gorpmapping.SqlExecutorWithTx, projectID int64, app *sdk.Application) error {
 	if err := app.IsValid(); err != nil {
 		return sdk.WrapError(err, "application is not valid")
 	}
@@ -212,11 +219,7 @@
 }
 
 // Update updates application id database
-<<<<<<< HEAD
-func Update(ctx context.Context, db gorp.SqlExecutor, app *sdk.Application) error {
-=======
-func Update(db gorpmapping.SqlExecutorWithTx, app *sdk.Application) error {
->>>>>>> 7b09f776
+func Update(ctx context.Context, db gorpmapping.SqlExecutorWithTx, app *sdk.Application) error {
 	if app.RepositoryStrategy.Password == sdk.PasswordPlaceholder {
 		appTmp, err := LoadByIDWithClearVCSStrategyPassword(ctx, db, app.ID)
 		if err != nil {
@@ -258,12 +261,13 @@
 }
 
 // LoadAllByIDsWithDecryption returns all applications with clear vcs strategy
-func LoadAllByIDsWithDecryption(db gorp.SqlExecutor, ids []int64, opts ...LoadOptionFunc) ([]sdk.Application, error) {
-	query := gorpmapping.NewQuery(`
-	SELECT application.*
-	FROM application
-	WHERE application.id = ANY($1)`).Args(pq.Int64Array(ids))
-	return getAllWithClearVCS(context.Background(), db, opts, query)
+func LoadAllByIDsWithDecryption(ctx context.Context, db gorp.SqlExecutor, ids []int64, opts ...LoadOptionFunc) ([]sdk.Application, error) {
+	query := gorpmapping.NewQuery(`
+	  SELECT application.*
+	  FROM application
+    WHERE application.id = ANY($1)
+  `).Args(pq.Int64Array(ids))
+	return getAllWithClearVCS(ctx, db, query, opts...)
 }
 
 // LoadAllByIDs returns all applications
@@ -298,65 +302,6 @@
 	return res, nil
 }
 
-<<<<<<< HEAD
-=======
-func getAllWithClearVCS(ctx context.Context, db gorp.SqlExecutor, opts []LoadOptionFunc, query gorpmapping.Query) ([]sdk.Application, error) {
-	var res []dbApplication
-	if err := gorpmapping.GetAll(ctx, db, query, &res, gorpmapping.GetOptions.WithDecryption); err != nil {
-		return nil, err
-	}
-
-	apps := make([]sdk.Application, len(res))
-	for i := range res {
-		isValid, err := gorpmapping.CheckSignature(res[i], res[i].Signature)
-		if err != nil {
-			return nil, err
-		}
-		if !isValid {
-			log.Error(ctx, "application.getAllWithClearVCS> application %d data corrupted", res[i].ID)
-			continue
-		}
-		a := &res[i]
-		app, err := unwrap(db, opts, a)
-		if err != nil {
-			return nil, sdk.WrapError(err, "application.getAllWithClearVCS")
-		}
-		apps[i] = *app
-	}
-	return apps, nil
-}
-
-func getAll(ctx context.Context, db gorp.SqlExecutor, opts []LoadOptionFunc, query gorpmapping.Query) ([]sdk.Application, error) {
-	var res []dbApplication
-	if err := gorpmapping.GetAll(ctx, db, query, &res, gorpmapping.GetOptions.WithDecryption); err != nil {
-		return nil, err
-	}
-
-	apps := make([]sdk.Application, len(res))
-	for i := range res {
-		isValid, err := gorpmapping.CheckSignature(res[i], res[i].Signature)
-		if err != nil {
-			return nil, err
-		}
-		if !isValid {
-			log.Error(ctx, "application.getAll> application %d data corrupted", res[i].ID)
-			continue
-		}
-
-		a := &res[i]
-		app, err := unwrap(db, opts, a)
-		if err != nil {
-			return nil, sdk.WrapError(err, "application.getAll")
-		}
-
-		app.RepositoryStrategy.Password = sdk.PasswordPlaceholder
-		apps[i] = *app
-	}
-
-	return apps, nil
-}
-
->>>>>>> 7b09f776
 // LoadIcon return application icon given his application id
 func LoadIcon(db gorp.SqlExecutor, appID int64) (string, error) {
 	icon, err := db.SelectStr("SELECT icon FROM application WHERE id = $1", appID)
