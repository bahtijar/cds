package application

import (
	"context"
	"database/sql"
	"time"

	"github.com/go-gorp/gorp"
	"github.com/lib/pq"

	"github.com/ovh/cds/engine/api/database/gorpmapping"
	"github.com/ovh/cds/engine/gorpmapper"
	"github.com/ovh/cds/sdk"
	"github.com/ovh/cds/sdk/log"
)

type dbApplication struct {
	gorpmapper.SignedEntity
	sdk.Application
}

func (e dbApplication) Canonical() gorpmapper.CanonicalForms {
	var _ = []interface{}{e.ProjectID, e.Name}
	return gorpmapper.CanonicalForms{
		"{{print .ProjectID}}{{.Name}}",
	}
}

func getAll(ctx context.Context, db gorp.SqlExecutor, query gorpmapping.Query, opts ...LoadOptionFunc) ([]sdk.Application, error) {
	apps, err := getAllWithClearVCS(ctx, db, query, opts...)
	if err != nil {
		return nil, err
	}

	for i := range apps {
		// By default all vcs_strategy password are masked
		apps[i].RepositoryStrategy.Password = sdk.PasswordPlaceholder
	}

	return apps, nil
}

func getAllWithClearVCS(ctx context.Context, db gorp.SqlExecutor, query gorpmapping.Query, opts ...LoadOptionFunc) ([]sdk.Application, error) {
	var as []dbApplication
	if err := gorpmapping.GetAll(ctx, db, query, &as, gorpmapping.GetOptions.WithDecryption); err != nil {
		return nil, err
	}

	verifiedApplications := make([]*sdk.Application, 0, len(as))
	for i := range as {
		isValid, err := gorpmapping.CheckSignature(as[i], as[i].Signature)
		if err != nil {
			return nil, err
		}
		if !isValid {
			log.Error(ctx, "application.getAll> application %d data corrupted", as[i].ID)
			continue
		}
		verifiedApplications = append(verifiedApplications, &as[i].Application)
	}

	if len(verifiedApplications) > 0 {
		for i := range opts {
			if err := opts[i](ctx, db, verifiedApplications...); err != nil {
				return nil, err
			}
		}
	}

	apps := make([]sdk.Application, len(verifiedApplications))
	for i := range verifiedApplications {
		apps[i] = *verifiedApplications[i]
	}

	return apps, nil
}

func get(ctx context.Context, db gorp.SqlExecutor, query gorpmapping.Query, opts ...LoadOptionFunc) (*sdk.Application, error) {
	app, err := getWithClearVCSStrategyPassword(ctx, db, query, opts...)
	if err != nil {
		return nil, err
	}
	app.RepositoryStrategy.Password = sdk.PasswordPlaceholder
	app.RepositoryStrategy.SSHKeyContent = ""
	return app, nil
}

func getWithClearVCSStrategyPassword(ctx context.Context, db gorp.SqlExecutor, query gorpmapping.Query, opts ...LoadOptionFunc) (*sdk.Application, error) {
	dbApp := dbApplication{}

	// Allways load with decryption to get all the data for vcs_strategy
	found, err := gorpmapping.Get(ctx, db, query, &dbApp, gorpmapping.GetOptions.WithDecryption)
	if err != nil {
		return nil, err
	}
	if !found {
		return nil, sdk.WithStack(sdk.ErrNotFound)
	}

	isValid, err := gorpmapping.CheckSignature(dbApp, dbApp.Signature)
	if err != nil {
		return nil, err
	}
	if !isValid {
		log.Error(context.Background(), "application.get> application %d data corrupted", dbApp.ID)
		return nil, sdk.WithStack(sdk.ErrNotFound)
	}

	app := dbApp.Application

	for i := range opts {
		if err := opts[i](ctx, db, &app); err != nil {
			return nil, err
		}
	}

	return &app, nil
}

// Exists checks if an application given its name exists
func Exists(db gorp.SqlExecutor, projectKey, appName string) (bool, error) {
	count, err := db.SelectInt("SELECT count(1) FROM application join project ON project.id = application.project_id WHERE project.projectkey = $1 AND application.name = $2", projectKey, appName)
	if err != nil {
		return false, err
	}
	return count == 1, nil
}

// LoadAllByProjectKeyAndRepository load all application where repository match given one.
func LoadAllByProjectKeyAndRepository(ctx context.Context, db gorp.SqlExecutor, projectKey string, repo string, opts ...LoadOptionFunc) ([]sdk.Application, error) {
	query := gorpmapping.NewQuery(`
    SELECT application.*
    FROM application
    JOIN project ON project.id = application.project_id
    WHERE project.projectkey = $1
    AND application.from_repository = $2
  `).Args(projectKey, repo)
	return getAll(ctx, db, query, opts...)
}

// LoadByProjectKeyAndName load an application from DB.
func LoadByProjectKeyAndName(ctx context.Context, db gorp.SqlExecutor, projectKey string, name string, opts ...LoadOptionFunc) (*sdk.Application, error) {
	query := gorpmapping.NewQuery(`
    SELECT application.*
		FROM application
		JOIN project ON project.id = application.project_id
		WHERE project.projectkey = $1
		AND application.name = $2
  `).Args(projectKey, name)
	return get(ctx, db, query, opts...)
}

// LoadByProjectKeyAndNameWithClearVCSStrategyPassword load an application from DB.
func LoadByProjectKeyAndNameWithClearVCSStrategyPassword(ctx context.Context, db gorp.SqlExecutor, projectKey string, name string, opts ...LoadOptionFunc) (*sdk.Application, error) {
	query := gorpmapping.NewQuery(`
    SELECT application.*
    FROM application
    JOIN project ON project.id = application.project_id
    WHERE project.projectkey = $1
    AND application.name = $2
  `).Args(projectKey, name)
	return getWithClearVCSStrategyPassword(ctx, db, query, opts...)
}

// LoadByID load an application from DB.
func LoadByID(ctx context.Context, db gorp.SqlExecutor, id int64, opts ...LoadOptionFunc) (*sdk.Application, error) {
	query := gorpmapping.NewQuery(`
    SELECT *
    FROM application
    WHERE id = $1
  `).Args(id)
	return get(ctx, db, query, opts...)
}

// LoadByIDWithClearVCSStrategyPassword .
func LoadByIDWithClearVCSStrategyPassword(ctx context.Context, db gorp.SqlExecutor, id int64, opts ...LoadOptionFunc) (*sdk.Application, error) {
	query := gorpmapping.NewQuery(`
    SELECT *
    FROM application
    WHERE id = $1
  `).Args(id)
	return getWithClearVCSStrategyPassword(ctx, db, query, opts...)
}

// LoadByWorkflowID loads applications from database for a given workflow id
func LoadByWorkflowID(ctx context.Context, db gorp.SqlExecutor, workflowID int64) ([]sdk.Application, error) {
	query := gorpmapping.NewQuery(`
	  SELECT DISTINCT application.*
	  FROM application
	  JOIN w_node_context ON w_node_context.application_id = application.id
	  JOIN w_node ON w_node.id = w_node_context.node_id
	  JOIN workflow ON workflow.id = w_node.workflow_id
    WHERE workflow.id = $1
  `).Args(workflowID)
	return getAll(ctx, db, query)
}

// Insert add an application id database
<<<<<<< HEAD
func Insert(db gorpmapping.SqlExecutorWithTx, projectID int64, app *sdk.Application) error {
=======
func Insert(db gorpmapper.SqlExecutorWithTx, proj sdk.Project, app *sdk.Application) error {
>>>>>>> d125f032
	if err := app.IsValid(); err != nil {
		return sdk.WrapError(err, "application is not valid")
	}

	app.ProjectID = projectID
	app.LastModified = time.Now()
	copyVCSStrategy := app.RepositoryStrategy

	dbApp := dbApplication{Application: *app}
	if err := gorpmapping.InsertAndSign(context.Background(), db, &dbApp); err != nil {
		return sdk.WrapError(err, "application.Insert %s(%d)", app.Name, app.ID)
	}
	*app = dbApp.Application
	// Reset the vcs_stragegy except the passowrd because it as been erased by the encryption layed
	app.RepositoryStrategy = copyVCSStrategy
	app.RepositoryStrategy.Password = sdk.PasswordPlaceholder
	app.RepositoryStrategy.SSHKeyContent = ""

	return nil
}

// Update updates application id database
<<<<<<< HEAD
func Update(ctx context.Context, db gorpmapping.SqlExecutorWithTx, app *sdk.Application) error {
=======
func Update(db gorpmapper.SqlExecutorWithTx, app *sdk.Application) error {
>>>>>>> d125f032
	if app.RepositoryStrategy.Password == sdk.PasswordPlaceholder {
		appTmp, err := LoadByIDWithClearVCSStrategyPassword(ctx, db, app.ID)
		if err != nil {
			return err
		}
		app.RepositoryStrategy.Password = appTmp.RepositoryStrategy.Password
	}
	if app.RepositoryStrategy.ConnectionType == "ssh" {
		app.RepositoryStrategy.Password = ""
	}

	var copyVCSStrategy = app.RepositoryStrategy

	if err := app.IsValid(); err != nil {
		return sdk.WrapError(err, "application is not valid")
	}
	app.LastModified = time.Now()
	dbApp := dbApplication{Application: *app}
	if err := gorpmapping.UpdateAndSign(context.Background(), db, &dbApp); err != nil {
		return sdk.WrapError(err, "application.Update %s(%d)", app.Name, app.ID)
	}
	// Reset the vcs_stragegy except the passowrd because it as been erased by the encryption layed
	app.RepositoryStrategy = copyVCSStrategy
	app.RepositoryStrategy.Password = sdk.PasswordPlaceholder
	app.RepositoryStrategy.SSHKeyContent = ""
	return nil
}

// LoadAllByProjectKey returns all applications.
func LoadAllByProjectKey(ctx context.Context, db gorp.SqlExecutor, projectKey string, opts ...LoadOptionFunc) ([]sdk.Application, error) {
	query := gorpmapping.NewQuery(`
    SELECT application.*
    FROM application
		JOIN project ON project.id = application.project_id
		WHERE project.projectkey = $1
    ORDER BY name ASC
  `).Args(projectKey)
	return getAll(ctx, db, query, opts...)
}

// LoadAllByIDsWithDecryption returns all applications with clear vcs strategy
func LoadAllByIDsWithDecryption(ctx context.Context, db gorp.SqlExecutor, ids []int64, opts ...LoadOptionFunc) ([]sdk.Application, error) {
	query := gorpmapping.NewQuery(`
	  SELECT application.*
	  FROM application
    WHERE application.id = ANY($1)
  `).Args(pq.Int64Array(ids))
	return getAllWithClearVCS(ctx, db, query, opts...)
}

// LoadAllByIDs returns all applications
func LoadAllByIDs(ctx context.Context, db gorp.SqlExecutor, ids []int64, opts ...LoadOptionFunc) ([]sdk.Application, error) {
	query := gorpmapping.NewQuery(`
    SELECT application.*
    FROM application
    WHERE application.id = ANY($1)
    ORDER BY application.name ASC
  `).Args(pq.Int64Array(ids))
	return getAll(ctx, db, query, opts...)
}

// LoadAllNames returns all application names
func LoadAllNames(db gorp.SqlExecutor, projectKey string) (sdk.IDNames, error) {
	query := `
		SELECT application.id, application.name, application.description, application.icon
    FROM application
		JOIN project ON project.id = application.project_id
		WHERE project.projectkey = $1
    ORDER BY application.name ASC
  `

	var res sdk.IDNames
	if _, err := db.Select(&res, query, projectKey); err != nil {
		if err == sql.ErrNoRows {
			return res, nil
		}
		return nil, sdk.WrapError(err, "application.loadapplicationnames")
	}

	return res, nil
}

// LoadIcon return application icon given his application id
func LoadIcon(db gorp.SqlExecutor, appID int64) (string, error) {
	icon, err := db.SelectStr("SELECT icon FROM application WHERE id = $1", appID)
	return icon, sdk.WithStack(err)
}<|MERGE_RESOLUTION|>--- conflicted
+++ resolved
@@ -196,11 +196,7 @@
 }
 
 // Insert add an application id database
-<<<<<<< HEAD
-func Insert(db gorpmapping.SqlExecutorWithTx, projectID int64, app *sdk.Application) error {
-=======
-func Insert(db gorpmapper.SqlExecutorWithTx, proj sdk.Project, app *sdk.Application) error {
->>>>>>> d125f032
+func Insert(db gorpmapper.SqlExecutorWithTx, projectID int64, app *sdk.Application) error {
 	if err := app.IsValid(); err != nil {
 		return sdk.WrapError(err, "application is not valid")
 	}
@@ -223,11 +219,7 @@
 }
 
 // Update updates application id database
-<<<<<<< HEAD
-func Update(ctx context.Context, db gorpmapping.SqlExecutorWithTx, app *sdk.Application) error {
-=======
-func Update(db gorpmapper.SqlExecutorWithTx, app *sdk.Application) error {
->>>>>>> d125f032
+func Update(ctx context.Context, db gorpmapper.SqlExecutorWithTx, app *sdk.Application) error {
 	if app.RepositoryStrategy.Password == sdk.PasswordPlaceholder {
 		appTmp, err := LoadByIDWithClearVCSStrategyPassword(ctx, db, app.ID)
 		if err != nil {
