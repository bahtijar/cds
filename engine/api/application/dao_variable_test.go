--- conflicted
+++ resolved
@@ -25,15 +25,8 @@
 
 	u, _ := assets.InsertLambdaUser(t, db, &proj.ProjectGroups[0].Group)
 
-<<<<<<< HEAD
-	v1 := &sdk.Variable{Name: "clear", Type: sdk.TextVariable, Value: "clear_value"}
-	v2 := &sdk.Variable{Name: "secret", Type: sdk.SecretVariable, Value: "secret_value"}
-=======
-	require.NoError(t, application.Insert(db, *proj, &app))
-
 	v1 := &sdk.ApplicationVariable{Name: "clear", Type: sdk.TextVariable, Value: "clear_value"}
 	v2 := &sdk.ApplicationVariable{Name: "secret", Type: sdk.SecretVariable, Value: "secret_value"}
->>>>>>> b4047927
 
 	require.NoError(t, application.InsertVariable(db, app.ID, v1, u))
 	assert.Equal(t, "clear_value", v1.Value)
