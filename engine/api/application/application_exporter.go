--- conflicted
+++ resolved
@@ -11,18 +11,11 @@
 )
 
 // Export an application
-<<<<<<< HEAD
-func Export(ctx context.Context, db gorp.SqlExecutor, projectID int64, appName string, f exportentities.Format, encryptFunc sdk.EncryptFunc, w io.Writer) (int, error) {
-	// Load app
-	app, errload := LoadByProjectIDAndName(ctx, db, projectID, appName,
+func Export(ctx context.Context, db gorp.SqlExecutor, projectID int64, appName string, encryptFunc sdk.EncryptFunc) (exportentities.Application, error) {
+	app, err := LoadByProjectIDAndName(ctx, db, projectID, appName,
 		LoadOptions.WithVariablesWithClearPassword,
 		LoadOptions.WithClearKeys,
 		LoadOptions.WithClearDeploymentStrategies,
-=======
-func Export(db gorp.SqlExecutor, cache cache.Store, key string, appName string, encryptFunc sdk.EncryptFunc) (exportentities.Application, error) {
-	app, err := LoadByName(db, cache, key, appName,
-		LoadOptions.WithVariablesWithClearPassword, LoadOptions.WithClearKeys, LoadOptions.WithClearDeploymentStrategies,
->>>>>>> 4db705c1
 	)
 	if err != nil {
 		return exportentities.Application{}, sdk.WrapError(err, "cannot load application %s", appName)
