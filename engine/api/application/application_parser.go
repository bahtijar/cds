--- conflicted
+++ resolved
@@ -33,11 +33,7 @@
 	}
 
 	//Check if app exist
-<<<<<<< HEAD
-	oldApp, errl := LoadByProjectIDAndName(ctx, db, proj.ID, eapp.Name,
-=======
-	oldApp, err := LoadByName(db, proj.Key, eapp.Name,
->>>>>>> 2497dfa6
+	oldApp, err := LoadByProjectIDAndName(ctx, db, proj.ID, eapp.Name,
 		LoadOptions.WithVariablesWithClearPassword,
 		LoadOptions.WithClearKeys,
 		LoadOptions.WithClearDeploymentStrategies,
