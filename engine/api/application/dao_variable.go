--- conflicted
+++ resolved
@@ -150,13 +150,8 @@
 	return getVariable(ctx, db, query, gorpmapping.GetOptions.WithDecryption)
 }
 
-<<<<<<< HEAD
 // InsertVariable inserts a new variable in the given application.
-func InsertVariable(db gorpmapping.SqlExecutorWithTx, appID int64, v *sdk.ApplicationVariable, u sdk.Identifiable) error {
-=======
-// InsertVariable Insert a new variable in the given application
 func InsertVariable(db gorpmapper.SqlExecutorWithTx, appID int64, v *sdk.ApplicationVariable, u sdk.Identifiable) error {
->>>>>>> d125f032
 	//Check variable name
 	rx := sdk.NamePatternRegex
 	if !rx.MatchString(v.Name) {
@@ -188,13 +183,8 @@
 	return nil
 }
 
-<<<<<<< HEAD
 // UpdateVariable updates a variable in the given application.
-func UpdateVariable(db gorpmapping.SqlExecutorWithTx, appID int64, variable *sdk.ApplicationVariable, variableBefore *sdk.ApplicationVariable, u sdk.Identifiable) error {
-=======
-// UpdateVariable Update a variable in the given application
 func UpdateVariable(db gorpmapper.SqlExecutorWithTx, appID int64, variable *sdk.ApplicationVariable, variableBefore *sdk.ApplicationVariable, u sdk.Identifiable) error {
->>>>>>> d125f032
 	rx := sdk.NamePatternRegex
 	if !rx.MatchString(variable.Name) {
 		return sdk.NewErrorFrom(sdk.ErrInvalidName, "variable name should match pattern %s", sdk.NamePattern)
