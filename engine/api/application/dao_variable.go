package application

import (
	"context"
	"strings"
	"time"

	"github.com/go-gorp/gorp"

	"github.com/ovh/cds/engine/api/database/gorpmapping"
	"github.com/ovh/cds/sdk"
	"github.com/ovh/cds/sdk/log"
)

type dbApplicationVariable struct {
	gorpmapping.SignedEntity
	ID            int64  `db:"id"`
	ApplicationID int64  `db:"application_id"`
	Name          string `db:"var_name"`
	ClearValue    string `db:"var_value"`
	CipherValue   string `db:"cipher_value" gorpmapping:"encrypted,ID,Name"`
	Type          string `db:"var_type"`
}

func (e dbApplicationVariable) Canonical() gorpmapping.CanonicalForms {
	var _ = []interface{}{e.ApplicationID, e.ID, e.Name, e.Type}
	return gorpmapping.CanonicalForms{
		"{{print .ApplicationID}}{{print .ID}}{{.Name}}{{.Type}}",
	}
}

func newDBApplicationVariable(v sdk.ApplicationVariable, appID int64) dbApplicationVariable {
	if sdk.NeedPlaceholder(v.Type) {
		return dbApplicationVariable{
			ID:            v.ID,
			Name:          v.Name,
			CipherValue:   v.Value,
			Type:          v.Type,
			ApplicationID: appID,
		}
	}
	return dbApplicationVariable{
		ID:            v.ID,
		Name:          v.Name,
		ClearValue:    v.Value,
		Type:          v.Type,
		ApplicationID: appID,
	}
}

func (e dbApplicationVariable) Variable() sdk.ApplicationVariable {
	if sdk.NeedPlaceholder(e.Type) {
		return sdk.ApplicationVariable{
			ID:            e.ID,
			Name:          e.Name,
			Value:         e.CipherValue,
			Type:          e.Type,
			ApplicationID: e.ApplicationID,
		}
	}

	return sdk.ApplicationVariable{
		ID:            e.ID,
		Name:          e.Name,
		Value:         e.ClearValue,
		Type:          e.Type,
		ApplicationID: e.ApplicationID,
	}
}

<<<<<<< HEAD
func getVariables(ctx context.Context, db gorp.SqlExecutor, query gorpmapping.Query, opts ...gorpmapping.GetOptionFunc) ([]sdk.Variable, error) {
=======
func loadAllVariables(db gorp.SqlExecutor, query gorpmapping.Query, opts ...gorpmapping.GetOptionFunc) ([]sdk.ApplicationVariable, error) {
	var ctx = context.Background()
>>>>>>> b4047927
	var res []dbApplicationVariable
	vars := make([]sdk.ApplicationVariable, 0, len(res))

	if err := gorpmapping.GetAll(ctx, db, query, &res, opts...); err != nil {
		return nil, err
	}

	for i := range res {
		isValid, err := gorpmapping.CheckSignature(res[i], res[i].Signature)
		if err != nil {
			return nil, err
		}
		if !isValid {
			log.Error(ctx, "application.getAllVariables> application key %d data corrupted", res[i].ID)
			continue
		}
		vars = append(vars, res[i].Variable())
	}
	return vars, nil
}

<<<<<<< HEAD
func getVariable(ctx context.Context, db gorp.SqlExecutor, q gorpmapping.Query, opts ...gorpmapping.GetOptionFunc) (*sdk.Variable, error) {
=======
func LoadAllVariables(db gorp.SqlExecutor, appID int64, opts ...gorpmapping.GetOptionFunc) ([]sdk.ApplicationVariable, error) {
	query := gorpmapping.NewQuery(`
		SELECT *
		FROM application_variable
		WHERE application_id = $1
		ORDER BY application_id, var_name
	`).Args(appID)
	return loadAllVariables(db, query, opts...)
}

// LoadAllVariablesWithDecrytion Get all variable for the given application, it also decrypt all the secure content
func LoadAllVariablesWithDecrytion(db gorp.SqlExecutor, appID int64) ([]sdk.ApplicationVariable, error) {
	query := gorpmapping.NewQuery(`
		SELECT *
		FROM application_variable
		WHERE application_id = $1
		ORDER BY var_name
	`).Args(appID)
	return loadAllVariables(db, query, gorpmapping.GetOptions.WithDecryption)
}

func loadVariable(db gorp.SqlExecutor, q gorpmapping.Query, opts ...gorpmapping.GetOptionFunc) (*sdk.ApplicationVariable, error) {
>>>>>>> b4047927
	var v dbApplicationVariable
	found, err := gorpmapping.Get(ctx, db, q, &v, opts...)
	if err != nil {
		return nil, err
	}
	if !found {
		return nil, sdk.WithStack(sdk.ErrNotFound)
	}
	isValid, err := gorpmapping.CheckSignature(v, v.Signature)
	if err != nil {
		return nil, err
	}
	if !isValid {
		log.Error(ctx, "application.loadVariable> application variable %d data corrupted", v.ID)
		return nil, sdk.WithStack(sdk.ErrNotFound)
	}

	res := v.Variable()
	return &res, err
}

// LoadVariables for the given application.
func LoadVariables(ctx context.Context, db gorp.SqlExecutor, appID int64) ([]sdk.Variable, error) {
	query := gorpmapping.NewQuery(`
		SELECT *
		FROM application_variable
		WHERE application_id = $1
		ORDER BY var_name
	`).Args(appID)
	return getVariables(ctx, db, query)
}

// LoadVariablesWithDecrytion for the given application, it also decrypt all the secure content.
func LoadVariablesWithDecrytion(ctx context.Context, db gorp.SqlExecutor, appID int64) ([]sdk.Variable, error) {
	query := gorpmapping.NewQuery(`
		SELECT *
		FROM application_variable
		WHERE application_id = $1
		ORDER BY var_name
	`).Args(appID)
	return getVariables(ctx, db, query, gorpmapping.GetOptions.WithDecryption)
}

// LoadVariable retrieve a specific variable
<<<<<<< HEAD
func LoadVariable(ctx context.Context, db gorp.SqlExecutor, appID int64, varName string) (*sdk.Variable, error) {
=======
func LoadVariable(db gorp.SqlExecutor, appID int64, varName string) (*sdk.ApplicationVariable, error) {
>>>>>>> b4047927
	query := gorpmapping.NewQuery(`SELECT * FROM application_variable
			WHERE application_id = $1 AND var_name=$2`).Args(appID, varName)
	return getVariable(ctx, db, query)
}

// LoadVariableWithDecryption retrieve a specific variable with decrypted content
<<<<<<< HEAD
func LoadVariableWithDecryption(ctx context.Context, db gorp.SqlExecutor, appID int64, varID int64, varName string) (*sdk.Variable, error) {
=======
func LoadVariableWithDecryption(db gorp.SqlExecutor, appID int64, varID int64, varName string) (*sdk.ApplicationVariable, error) {
>>>>>>> b4047927
	query := gorpmapping.NewQuery(`SELECT * FROM application_variable
			WHERE application_id = $1 AND id = $2 AND var_name=$3`).Args(appID, varID, varName)
	return getVariable(ctx, db, query, gorpmapping.GetOptions.WithDecryption)
}

<<<<<<< HEAD
// InsertVariable inserts a new variable in the given application.
func InsertVariable(db gorp.SqlExecutor, appID int64, v *sdk.Variable, u sdk.Identifiable) error {
=======
// DeleteAllVariables Delete all variables from the given application.
func DeleteAllVariables(db gorp.SqlExecutor, applicationID int64) error {
	query := `DELETE FROM application_variable
	          WHERE application_variable.application_id = $1`
	if _, err := db.Exec(query, applicationID); err != nil {
		return sdk.WithStack(err)
	}
	return nil
}

// InsertVariable Insert a new variable in the given application
func InsertVariable(db gorp.SqlExecutor, appID int64, v *sdk.ApplicationVariable, u sdk.Identifiable) error {
>>>>>>> b4047927
	//Check variable name
	rx := sdk.NamePatternRegex
	if !rx.MatchString(v.Name) {
		return sdk.NewErrorFrom(sdk.ErrInvalidName, "variable name should match pattern %s", sdk.NamePattern)
	}
	dbVar := newDBApplicationVariable(*v, appID)
	err := gorpmapping.InsertAndSign(context.Background(), db, &dbVar)
	if err != nil && strings.Contains(err.Error(), "application_variable_pkey") {
		return sdk.WithStack(sdk.ErrVariableExists)
	}
	if err != nil {
		return sdk.WrapError(err, "cannot insert variable %s", v.Name)
	}

	*v = dbVar.Variable()

	ava := &sdk.ApplicationVariableAudit{
		ApplicationID: appID,
		Type:          sdk.AuditAdd,
		Author:        u.GetUsername(),
		VariableAfter: *v,
		VariableID:    v.ID,
		Versionned:    time.Now(),
	}

	if err := inserAudit(db, ava); err != nil {
		return sdk.WrapError(err, "Cannot insert audit for variable %d", v.ID)
	}
	return nil
}

<<<<<<< HEAD
// UpdateVariable updates a variable in the given application.
func UpdateVariable(db gorp.SqlExecutor, appID int64, variable *sdk.Variable, variableBefore *sdk.Variable, u sdk.Identifiable) error {
=======
// UpdateVariable Update a variable in the given application
func UpdateVariable(db gorp.SqlExecutor, appID int64, variable *sdk.ApplicationVariable, variableBefore *sdk.ApplicationVariable, u sdk.Identifiable) error {
>>>>>>> b4047927
	rx := sdk.NamePatternRegex
	if !rx.MatchString(variable.Name) {
		return sdk.NewErrorFrom(sdk.ErrInvalidName, "variable name should match pattern %s", sdk.NamePattern)
	}

	dbVar := newDBApplicationVariable(*variable, appID)

	if err := gorpmapping.UpdateAndSign(context.Background(), db, &dbVar); err != nil {
		return err
	}

	*variable = dbVar.Variable()

	if variableBefore == nil && u == nil {
		return nil
	}

	ava := &sdk.ApplicationVariableAudit{
		ApplicationID:  appID,
		Type:           sdk.AuditUpdate,
		Author:         u.GetUsername(),
		VariableAfter:  *variable,
		VariableBefore: variableBefore,
		VariableID:     variable.ID,
		Versionned:     time.Now(),
	}

	if err := inserAudit(db, ava); err != nil {
		return sdk.WrapError(err, "Cannot insert audit for variable %s", variable.Name)
	}

	return nil
}

<<<<<<< HEAD
// DeleteVariable removes a variable from the given application.
func DeleteVariable(db gorp.SqlExecutor, appID int64, variable *sdk.Variable, u sdk.Identifiable) error {
=======
// DeleteVariable Delete a variable from the given pipeline
func DeleteVariable(db gorp.SqlExecutor, appID int64, variable *sdk.ApplicationVariable, u sdk.Identifiable) error {
>>>>>>> b4047927
	query := `DELETE FROM application_variable
		  WHERE application_variable.application_id = $1 AND application_variable.var_name = $2`
	result, err := db.Exec(query, appID, variable.Name)
	if err != nil {
		return sdk.WrapError(err, "Cannot delete variable %s", variable.Name)
	}

	rowAffected, err := result.RowsAffected()
	if err != nil {
		return sdk.WithStack(err)
	}
	if rowAffected == 0 {
		return sdk.WithStack(ErrNoVariable)
	}

	ava := &sdk.ApplicationVariableAudit{
		ApplicationID:  appID,
		Type:           sdk.AuditDelete,
		Author:         u.GetUsername(),
		VariableBefore: variable,
		VariableID:     variable.ID,
		Versionned:     time.Now(),
	}

	if err := inserAudit(db, ava); err != nil {
		return sdk.WrapError(err, "Cannot insert audit for variable %s", variable.Name)
	}
	return nil
}

// DeleteVariablesByApplicationID removes all variables for given application.
func DeleteVariablesByApplicationID(db gorp.SqlExecutor, applicationID int64) error {
	query := `DELETE FROM application_variable
	          WHERE application_id = $1`
	if _, err := db.Exec(query, applicationID); err != nil {
		return sdk.WithStack(err)
	}
	return nil
}<|MERGE_RESOLUTION|>--- conflicted
+++ resolved
@@ -68,12 +68,7 @@
 	}
 }
 
-<<<<<<< HEAD
-func getVariables(ctx context.Context, db gorp.SqlExecutor, query gorpmapping.Query, opts ...gorpmapping.GetOptionFunc) ([]sdk.Variable, error) {
-=======
-func loadAllVariables(db gorp.SqlExecutor, query gorpmapping.Query, opts ...gorpmapping.GetOptionFunc) ([]sdk.ApplicationVariable, error) {
-	var ctx = context.Background()
->>>>>>> b4047927
+func getVariables(ctx context.Context, db gorp.SqlExecutor, query gorpmapping.Query, opts ...gorpmapping.GetOptionFunc) ([]sdk.ApplicationVariable, error) {
 	var res []dbApplicationVariable
 	vars := make([]sdk.ApplicationVariable, 0, len(res))
 
@@ -95,32 +90,7 @@
 	return vars, nil
 }
 
-<<<<<<< HEAD
-func getVariable(ctx context.Context, db gorp.SqlExecutor, q gorpmapping.Query, opts ...gorpmapping.GetOptionFunc) (*sdk.Variable, error) {
-=======
-func LoadAllVariables(db gorp.SqlExecutor, appID int64, opts ...gorpmapping.GetOptionFunc) ([]sdk.ApplicationVariable, error) {
-	query := gorpmapping.NewQuery(`
-		SELECT *
-		FROM application_variable
-		WHERE application_id = $1
-		ORDER BY application_id, var_name
-	`).Args(appID)
-	return loadAllVariables(db, query, opts...)
-}
-
-// LoadAllVariablesWithDecrytion Get all variable for the given application, it also decrypt all the secure content
-func LoadAllVariablesWithDecrytion(db gorp.SqlExecutor, appID int64) ([]sdk.ApplicationVariable, error) {
-	query := gorpmapping.NewQuery(`
-		SELECT *
-		FROM application_variable
-		WHERE application_id = $1
-		ORDER BY var_name
-	`).Args(appID)
-	return loadAllVariables(db, query, gorpmapping.GetOptions.WithDecryption)
-}
-
-func loadVariable(db gorp.SqlExecutor, q gorpmapping.Query, opts ...gorpmapping.GetOptionFunc) (*sdk.ApplicationVariable, error) {
->>>>>>> b4047927
+func getVariable(ctx context.Context, db gorp.SqlExecutor, q gorpmapping.Query, opts ...gorpmapping.GetOptionFunc) (*sdk.ApplicationVariable, error) {
 	var v dbApplicationVariable
 	found, err := gorpmapping.Get(ctx, db, q, &v, opts...)
 	if err != nil {
@@ -143,7 +113,7 @@
 }
 
 // LoadVariables for the given application.
-func LoadVariables(ctx context.Context, db gorp.SqlExecutor, appID int64) ([]sdk.Variable, error) {
+func LoadVariables(ctx context.Context, db gorp.SqlExecutor, appID int64) ([]sdk.ApplicationVariable, error) {
 	query := gorpmapping.NewQuery(`
 		SELECT *
 		FROM application_variable
@@ -154,7 +124,7 @@
 }
 
 // LoadVariablesWithDecrytion for the given application, it also decrypt all the secure content.
-func LoadVariablesWithDecrytion(ctx context.Context, db gorp.SqlExecutor, appID int64) ([]sdk.Variable, error) {
+func LoadVariablesWithDecrytion(ctx context.Context, db gorp.SqlExecutor, appID int64) ([]sdk.ApplicationVariable, error) {
 	query := gorpmapping.NewQuery(`
 		SELECT *
 		FROM application_variable
@@ -165,44 +135,21 @@
 }
 
 // LoadVariable retrieve a specific variable
-<<<<<<< HEAD
-func LoadVariable(ctx context.Context, db gorp.SqlExecutor, appID int64, varName string) (*sdk.Variable, error) {
-=======
-func LoadVariable(db gorp.SqlExecutor, appID int64, varName string) (*sdk.ApplicationVariable, error) {
->>>>>>> b4047927
+func LoadVariable(ctx context.Context, db gorp.SqlExecutor, appID int64, varName string) (*sdk.ApplicationVariable, error) {
 	query := gorpmapping.NewQuery(`SELECT * FROM application_variable
 			WHERE application_id = $1 AND var_name=$2`).Args(appID, varName)
 	return getVariable(ctx, db, query)
 }
 
 // LoadVariableWithDecryption retrieve a specific variable with decrypted content
-<<<<<<< HEAD
-func LoadVariableWithDecryption(ctx context.Context, db gorp.SqlExecutor, appID int64, varID int64, varName string) (*sdk.Variable, error) {
-=======
-func LoadVariableWithDecryption(db gorp.SqlExecutor, appID int64, varID int64, varName string) (*sdk.ApplicationVariable, error) {
->>>>>>> b4047927
+func LoadVariableWithDecryption(ctx context.Context, db gorp.SqlExecutor, appID int64, varID int64, varName string) (*sdk.ApplicationVariable, error) {
 	query := gorpmapping.NewQuery(`SELECT * FROM application_variable
 			WHERE application_id = $1 AND id = $2 AND var_name=$3`).Args(appID, varID, varName)
 	return getVariable(ctx, db, query, gorpmapping.GetOptions.WithDecryption)
 }
 
-<<<<<<< HEAD
 // InsertVariable inserts a new variable in the given application.
-func InsertVariable(db gorp.SqlExecutor, appID int64, v *sdk.Variable, u sdk.Identifiable) error {
-=======
-// DeleteAllVariables Delete all variables from the given application.
-func DeleteAllVariables(db gorp.SqlExecutor, applicationID int64) error {
-	query := `DELETE FROM application_variable
-	          WHERE application_variable.application_id = $1`
-	if _, err := db.Exec(query, applicationID); err != nil {
-		return sdk.WithStack(err)
-	}
-	return nil
-}
-
-// InsertVariable Insert a new variable in the given application
 func InsertVariable(db gorp.SqlExecutor, appID int64, v *sdk.ApplicationVariable, u sdk.Identifiable) error {
->>>>>>> b4047927
 	//Check variable name
 	rx := sdk.NamePatternRegex
 	if !rx.MatchString(v.Name) {
@@ -234,13 +181,8 @@
 	return nil
 }
 
-<<<<<<< HEAD
 // UpdateVariable updates a variable in the given application.
-func UpdateVariable(db gorp.SqlExecutor, appID int64, variable *sdk.Variable, variableBefore *sdk.Variable, u sdk.Identifiable) error {
-=======
-// UpdateVariable Update a variable in the given application
 func UpdateVariable(db gorp.SqlExecutor, appID int64, variable *sdk.ApplicationVariable, variableBefore *sdk.ApplicationVariable, u sdk.Identifiable) error {
->>>>>>> b4047927
 	rx := sdk.NamePatternRegex
 	if !rx.MatchString(variable.Name) {
 		return sdk.NewErrorFrom(sdk.ErrInvalidName, "variable name should match pattern %s", sdk.NamePattern)
@@ -275,13 +217,8 @@
 	return nil
 }
 
-<<<<<<< HEAD
 // DeleteVariable removes a variable from the given application.
-func DeleteVariable(db gorp.SqlExecutor, appID int64, variable *sdk.Variable, u sdk.Identifiable) error {
-=======
-// DeleteVariable Delete a variable from the given pipeline
 func DeleteVariable(db gorp.SqlExecutor, appID int64, variable *sdk.ApplicationVariable, u sdk.Identifiable) error {
->>>>>>> b4047927
 	query := `DELETE FROM application_variable
 		  WHERE application_variable.application_id = $1 AND application_variable.var_name = $2`
 	result, err := db.Exec(query, appID, variable.Name)
