package api

import (
	"encoding/json"
	"net/http/httptest"
	"testing"

	"github.com/stretchr/testify/assert"

	"github.com/ovh/cds/engine/api/application"
	"github.com/ovh/cds/engine/api/test"
	"github.com/ovh/cds/engine/api/test/assets"
	"github.com/ovh/cds/sdk"
)

func Test_getNavbarHandler(t *testing.T) {
	api, db, _, end := newTestAPI(t)
	defer end()

	u, pass := assets.InsertAdminUser(t, api.mustDB())

	proj := assets.InsertTestProject(t, db, api.Cache, sdk.RandomString(10), sdk.RandomString(10))
	app1 := sdk.Application{
		Name: "my-app-1",
	}
	app2 := sdk.Application{
		Name: "my-app-2",
	}
<<<<<<< HEAD
	test.NoError(t, application.Insert(db, api.Cache, proj.ID, &app1))
	test.NoError(t, application.Insert(db, api.Cache, proj.ID, &app2))
=======
	test.NoError(t, application.Insert(db, *proj, &app1))
	test.NoError(t, application.Insert(db, *proj, &app2))
>>>>>>> 2497dfa6

	//Prepare request
	uri := api.Router.GetRoute("GET", api.getNavbarHandler, nil)
	test.NotEmpty(t, uri)

	req := assets.NewAuthentifiedRequest(t, u, pass, "GET", uri, nil)

	//Do the request
	w := httptest.NewRecorder()
	api.Router.Mux.ServeHTTP(w, req)

	assert.Equal(t, 200, w.Code)

	data := []sdk.NavbarProjectData{}
	test.NoError(t, json.Unmarshal(w.Body.Bytes(), &data))

	var projFound, app1Found, app2Found bool
	for _, p := range data {
		if p.Key == proj.Key {
			projFound = true

			if p.ApplicationName == app1.Name {
				app1Found = true
				continue
			}

			if p.ApplicationName == app2.Name {
				app2Found = true
			}
		}
	}

	assert.True(t, projFound, "Project not found in handler response")
	assert.True(t, app1Found, "App1 not found in handler response")
	assert.True(t, app2Found, "App2 not found in handler response")
}<|MERGE_RESOLUTION|>--- conflicted
+++ resolved
@@ -26,13 +26,8 @@
 	app2 := sdk.Application{
 		Name: "my-app-2",
 	}
-<<<<<<< HEAD
-	test.NoError(t, application.Insert(db, api.Cache, proj.ID, &app1))
-	test.NoError(t, application.Insert(db, api.Cache, proj.ID, &app2))
-=======
-	test.NoError(t, application.Insert(db, *proj, &app1))
-	test.NoError(t, application.Insert(db, *proj, &app2))
->>>>>>> 2497dfa6
+	test.NoError(t, application.Insert(db, proj.ID, &app1))
+	test.NoError(t, application.Insert(db, proj.ID, &app2))
 
 	//Prepare request
 	uri := api.Router.GetRoute("GET", api.getNavbarHandler, nil)
