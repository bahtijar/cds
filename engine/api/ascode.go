--- conflicted
+++ resolved
@@ -10,7 +10,6 @@
 	"github.com/ovh/cds/engine/api/ascode"
 	"github.com/ovh/cds/engine/api/event"
 	"github.com/ovh/cds/engine/api/operation"
-	"github.com/ovh/cds/engine/api/permission"
 	"github.com/ovh/cds/engine/api/project"
 	"github.com/ovh/cds/engine/api/repositoriesmanager"
 	"github.com/ovh/cds/engine/api/workflow"
@@ -213,54 +212,14 @@
 func (api *API) postWorkflowAsCodeEventsResyncHandler() service.Handler {
 	return func(ctx context.Context, w http.ResponseWriter, r *http.Request) error {
 		vars := mux.Vars(r)
-<<<<<<< HEAD
-		projectKey := vars["key"] // we want to manually check the projet permission, for this POST only read is required.
-		appName := FormString(r, "appName")
-		fromRepo := FormString(r, "repo")
-
-		perms, err := permission.LoadProjectMaxLevelPermission(ctx, api.mustDB(), []string{projectKey}, getAPIConsumer(ctx).GetGroupIDs())
-		if err != nil {
-			return sdk.WrapError(err, "cannot get max project permissions for %s", projectKey)
-		}
-
-		callerPermission := perms.Level(projectKey)
-		// If the caller based on its group doesn't have enough permission level
-		if callerPermission < sdk.PermissionRead && !isMaintainer(ctx) {
-			return sdk.WithStack(sdk.ErrNotFound)
-		}
-
-=======
 		projectKey := vars["key"]
 		workflowName := vars["permWorkflowName"]
 
->>>>>>> dc2af41e
 		proj, err := project.Load(api.mustDB(), projectKey,
 			project.LoadOptions.WithApplicationWithDeploymentStrategies,
 			project.LoadOptions.WithPipelines,
 			project.LoadOptions.WithEnvironments,
 			project.LoadOptions.WithIntegrations,
-<<<<<<< HEAD
-			project.LoadOptions.WithClearKeys)
-		if err != nil {
-			return sdk.WrapError(err, "unable to load project")
-		}
-		var app sdk.Application
-		switch {
-		case appName != "":
-			appP, err := application.LoadByProjectIDAndName(ctx, api.mustDB(), proj.ID, appName)
-			if err != nil {
-				return err
-			}
-			app = *appP
-		case fromRepo != "":
-			wkf, err := workflow.LoadByRepo(ctx, api.Cache, api.mustDB(), *proj, fromRepo, workflow.LoadOptions{})
-			if err != nil {
-				return err
-			}
-			app = wkf.Applications[wkf.WorkflowData.Node.Context.ApplicationID]
-		default:
-			return sdk.WrapError(sdk.ErrWrongRequest, "Missing appName or repo query parameter")
-=======
 			project.LoadOptions.WithClearKeys,
 		)
 		if err != nil {
@@ -270,7 +229,6 @@
 		wf, err := workflow.Load(ctx, api.mustDB(), api.Cache, *proj, workflowName, workflow.LoadOptions{})
 		if err != nil {
 			return err
->>>>>>> dc2af41e
 		}
 
 		res, err := ascode.SyncEvents(ctx, api.mustDB(), api.Cache, *proj, *wf, getAPIConsumer(ctx).AuthentifiedUser)
